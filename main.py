--- conflicted
+++ resolved
@@ -35,20 +35,10 @@
 @click.option('--num_samples', default=7)
 @click.option('--kl/--no-kl', default=True) ## kl constraint
 
-<<<<<<< HEAD
-# iou loss
-@click.option('--min_iou', default=0.5)
-@click.option('--max_iou', default=1.0)
-@click.option('--iou_weight', default=1.0)
-
-# confidence loss
-@click.option('--confidence_weight', default=1.0)
-=======
 # confidence loss
 @click.option('--min_iou', default=0.5)
 @click.option('--max_iou', default=1.0)
 @click.option('--iou_weight', default=1.0)
->>>>>>> ad5f10b9
 @click.option('--iou_threshold', default=0.75)
 
 # bbox regression loss
@@ -126,13 +116,8 @@
         testing_loop(config)
     else:
         # training
-<<<<<<< HEAD
-        #training_loop(config)
-        training_loop_bbox_reg(config)
-=======
         training_loop(config)
         #training_loop_bbox_reg(config)
->>>>>>> ad5f10b9
         #training_loop_PE(config)
 
 
