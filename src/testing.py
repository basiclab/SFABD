import os
import json
from zipfile import ZipFile
from os.path import basename

import torch
import torch.multiprocessing
from torch.nn import SyncBatchNorm
from torch.nn.parallel import DistributedDataParallel
from torch.utils.data import DataLoader, DistributedSampler
from tqdm import tqdm

import src.dist as dist
from src.evaluation import calculate_recall, calculate_mAPs, recall_name
from src.misc import print_table, construct_class
from src.models.model import MMN, MMN_PE
<<<<<<< HEAD
from src.utils import nms, scores2ds_to_moments, plot_moments_on_iou2d
=======
from src.utils import nms, scores2ds_to_moments
>>>>>>> ad5f10b9


def testing_loop(config):
    device = dist.get_device()

    # val Dataset and DataLoader
    val_dataset = construct_class("src.datasets.qvhighlights.QVHighlightsVal2s") 
    val_sampler = DistributedSampler(val_dataset, shuffle=False, seed=config.seed)
    val_loader = DataLoader(
        dataset=val_dataset,
        batch_size=config.test_batch_size // dist.get_world_size(),
        collate_fn=val_dataset.collate_fn,
        sampler=val_sampler,
        num_workers=min(torch.get_num_threads(), 8),
    )

    # test Dataset and DataLoader
    test_dataset = construct_class("src.datasets.qvhighlights.QVHighlightsTest2s") 
    test_sampler = DistributedSampler(test_dataset, shuffle=False, seed=config.seed)
    test_loader = DataLoader(
        dataset=test_dataset,
        batch_size=config.test_batch_size // dist.get_world_size(),
        collate_fn=test_dataset.collate_fn,
        sampler=test_sampler,
        num_workers=min(torch.get_num_threads(), 8),
    )

    # model
    model_local = MMN(
        num_init_clips=config.num_init_clips,
        feat1d_in_channel=test_dataset.get_feat_dim(),
        feat1d_out_channel=config.feat1d_out_channel,
        feat1d_pool_kernel_size=config.feat1d_pool_kernel_size,
        feat1d_pool_stride_size=config.num_init_clips // config.num_clips,
        feat2d_pool_counts=config.feat2d_pool_counts,
        conv2d_hidden_channel=config.conv2d_hidden_channel,
        conv2d_kernel_size=config.conv2d_kernel_size,
        conv2d_num_layers=config.conv2d_num_layers,
        joint_space_size=config.joint_space_size,
        dual_space=config.dual_space,
    ).to(device)
    # load from checkpoint
    ckpt = torch.load(os.path.join(config.logdir, 'best.pth'))
    model_local.load_state_dict(ckpt['model'])
    # DDP
    model = SyncBatchNorm.convert_sync_batchnorm(model_local)
    model = DistributedDataParallel(
        model, device_ids=[device], find_unused_parameters=True)
    model.eval()
<<<<<<< HEAD

    ## Val
    pred_submission = []
    pred_moments = []
    true_moments = []
    pbar = tqdm(val_loader, ncols=0, leave=False, desc="Inferencing val set")
    for batch, batch_info in pbar:
        batch = {key: value.to(device) for key, value in batch.items()}
        with torch.no_grad():
            *_, scores2d, mask2d = model(**batch)

        out_moments, out_scores1ds = scores2ds_to_moments(scores2d, mask2d)
        pred_moments_batch = nms(out_moments, out_scores1ds, config.nms_threshold)
        pred_moments_batch = dist.gather_dict(pred_moments_batch, to_cpu=True)
        pred_moments.append(pred_moments_batch)

        true_moments_batch = {
            'tgt_moments': batch['tgt_moments'],
            'num_targets': batch['num_targets'],
        }
        true_moments_batch = dist.gather_dict(true_moments_batch, to_cpu=True)
        true_moments.append(true_moments_batch)

        assert len(batch_info['qids']) == len(batch_info['sentences']) == len(batch_info['vid']) == len(batch_info['duration'])
        shift = 0
        num_proposals = iter(pred_moments_batch['num_proposals'])
        for qids, sentences, vid, duration, in zip(
            batch_info['qids'],
            batch_info['sentences'],
            batch_info['vid'],
            batch_info['duration']
        ):
            assert len(qids) == len(sentences)
            for qid, query in zip(qids, sentences):
                num_proposal = next(num_proposals)
                out_scores1d = pred_moments_batch['out_scores1ds'][shift: shift + num_proposal]
                out_moments = pred_moments_batch['out_moments'][shift: shift + num_proposal] * duration
                pred_relevant_windows = torch.cat([out_moments, out_scores1d.unsqueeze(-1)], dim=-1)
                pred_submission.append(json.dumps({
                    'qid': qid.item(),
                    'query': query,
                    'vid': vid,
                    'pred_relevant_windows': pred_relevant_windows.tolist(),
                }))
                shift += num_proposal

    with open(os.path.join(config.logdir, 'hl_val_submission.jsonl'), 'w') as f:
        for line in pred_submission:
            f.write(line + '\n')

=======

    ## Val
    pred_submission = []
    pred_moments = []
    true_moments = []
    pbar = tqdm(val_loader, ncols=0, leave=False, desc="Inferencing val set")
    for batch, batch_info in pbar:
        batch = {key: value.to(device) for key, value in batch.items()}
        with torch.no_grad():
            *_, scores2d, mask2d = model(**batch)

        out_moments, out_scores1ds = scores2ds_to_moments(scores2d, mask2d)
        pred_moments_batch = nms(out_moments, out_scores1ds, config.nms_threshold)
        pred_moments_batch = dist.gather_dict(pred_moments_batch, to_cpu=True)
        pred_moments.append(pred_moments_batch)

        true_moments_batch = {
            'tgt_moments': batch['tgt_moments'],
            'num_targets': batch['num_targets'],
        }
        true_moments_batch = dist.gather_dict(true_moments_batch, to_cpu=True)
        true_moments.append(true_moments_batch)

        assert len(batch_info['qids']) == len(batch_info['sentences']) == len(batch_info['vid']) == len(batch_info['duration'])
        shift = 0
        num_proposals = iter(pred_moments_batch['num_proposals'])
        for qids, sentences, vid, duration, in zip(
            batch_info['qids'],
            batch_info['sentences'],
            batch_info['vid'],
            batch_info['duration']
        ):
            assert len(qids) == len(sentences)
            for qid, query in zip(qids, sentences):
                num_proposal = next(num_proposals)
                out_scores1d = pred_moments_batch['out_scores1ds'][shift: shift + num_proposal]
                out_moments = pred_moments_batch['out_moments'][shift: shift + num_proposal] * duration
                pred_relevant_windows = torch.cat([out_moments, out_scores1d.unsqueeze(-1)], dim=-1)
                pred_submission.append(json.dumps({
                    'qid': qid.item(),
                    'query': query,
                    'vid': vid,
                    'pred_relevant_windows': pred_relevant_windows.tolist(),
                }))
                shift += num_proposal

    with open(os.path.join(config.logdir, 'hl_val_submission.jsonl'), 'w') as f:
        for line in pred_submission:
            f.write(line + '\n')

>>>>>>> ad5f10b9
    recall = calculate_recall(
        pred_moments, true_moments, config.recall_Ns, config.recall_IoUs)
    mAPs = calculate_mAPs(pred_moments, true_moments)

    print_table(epoch=0, rows={'val': recall})
    print_table(epoch=0, rows={'val': mAPs})

    ## test
    pred_submission = []
    pred_moments = []
    true_moments = []
    pbar = tqdm(test_loader, ncols=0, leave=False, desc="Inferencing test set")
    for batch, batch_info in pbar:
        batch = {key: value.to(device) for key, value in batch.items()}
        with torch.no_grad():
            *_, scores2d, mask2d = model(**batch)

        out_moments, out_scores1ds = scores2ds_to_moments(scores2d, mask2d)
        pred_moments_batch = nms(out_moments, out_scores1ds, config.nms_threshold)
        pred_moments_batch = dist.gather_dict(pred_moments_batch, to_cpu=True)
        pred_moments.append(pred_moments_batch)

        true_moments_batch = {
            'tgt_moments': batch['tgt_moments'],
            'num_targets': batch['num_targets'],
        }
        true_moments_batch = dist.gather_dict(true_moments_batch, to_cpu=True)
        true_moments.append(true_moments_batch)

        assert len(batch_info['qids']) == len(batch_info['sentences']) == len(batch_info['vid']) == len(batch_info['duration'])
        shift = 0
        num_proposals = iter(pred_moments_batch['num_proposals'])
        for qids, sentences, vid, duration, in zip(
            batch_info['qids'],
            batch_info['sentences'],
            batch_info['vid'],
            batch_info['duration']
        ):
            assert len(qids) == len(sentences)
            for qid, query in zip(qids, sentences):
                num_proposal = next(num_proposals)
                out_scores1d = pred_moments_batch['out_scores1ds'][shift: shift + num_proposal]
                out_moments = pred_moments_batch['out_moments'][shift: shift + num_proposal] * duration
                pred_relevant_windows = torch.cat([out_moments, out_scores1d.unsqueeze(-1)], dim=-1)
                pred_submission.append(json.dumps({
                    'qid': qid.item(),
                    'query': query,
                    'vid': vid,
                    'pred_relevant_windows': pred_relevant_windows.tolist(),
                }))
                shift += num_proposal

    with open(os.path.join(config.logdir, 'hl_test_submission.jsonl'), 'w') as f:
        for line in pred_submission:
            f.write(line + '\n')

<<<<<<< HEAD
    '''
    recall = calculate_recall(
        pred_moments, true_moments, config.recall_Ns, config.recall_IoUs)
    mAPs = calculate_mAPs(pred_moments, true_moments)

    print_table(epoch=0, rows={'test': recall})
    print_table(epoch=0, rows={'test': mAPs})
    '''
=======
>>>>>>> ad5f10b9

    with ZipFile(os.path.join(config.logdir, 'submission.zip'), 'w') as zip_obj:
        val_submission_path = os.path.join(config.logdir, 'hl_val_submission.jsonl')
        test_submission_path = os.path.join(config.logdir, 'hl_test_submission.jsonl')
        zip_obj.write(val_submission_path, basename(val_submission_path))
        zip_obj.write(test_submission_path, basename(test_submission_path))



def testing_loop_PE(config):
    device = dist.get_device()

    # test Dataset and DataLoader
    test_dataset = construct_class(config.TestDataset)
    test_sampler = DistributedSampler(test_dataset, shuffle=False, seed=config.seed)
    test_loader = DataLoader(
        dataset=test_dataset,
        batch_size=config.test_batch_size // dist.get_world_size(),
        collate_fn=test_dataset.collate_fn,
        sampler=test_sampler,
        num_workers=min(torch.get_num_threads(), 8),
    )

    # model
    model_local = MMN_PE(
        num_init_clips=config.num_init_clips,
        feat1d_in_channel=test_dataset.get_feat_dim(),
        feat1d_out_channel=config.feat1d_out_channel,
        feat1d_pool_kernel_size=config.feat1d_pool_kernel_size,
        feat1d_pool_stride_size=config.num_init_clips // config.num_clips,
        feat2d_pool_counts=config.feat2d_pool_counts,
        conv2d_hidden_channel=config.conv2d_hidden_channel,
        conv2d_kernel_size=config.conv2d_kernel_size,
        conv2d_num_layers=config.conv2d_num_layers,
        joint_space_size=config.joint_space_size,
        num_samples=config.num_samples
    ).to(device)
    # load from checkpoint
    ckpt = torch.load(os.path.join(config.logdir, 'best.pth'))
    model_local.load_state_dict(ckpt['model'])
    # DDP
    model = SyncBatchNorm.convert_sync_batchnorm(model_local)
    model = DistributedDataParallel(
        model, device_ids=[device], find_unused_parameters=True)
    model.eval()

    pred_submission = []
    pred_moments = []
    true_moments = []
    pbar = tqdm(test_loader, ncols=0, leave=False, desc="Inferencing")
    for batch, batch_info in pbar:
        batch = {key: value.to(device) for key, value in batch.items()}
        with torch.no_grad():
            *_, scores2d, mask2d = model(**batch)

        out_moments, out_scores1ds = scores2ds_to_moments(scores2d, mask2d)
        pred_moments_batch = nms(out_moments, out_scores1ds, config.nms_threshold)
        pred_moments_batch = dist.gather_dict(pred_moments_batch, to_cpu=True)
        pred_moments.append(pred_moments_batch)

        true_moments_batch = {
            'tgt_moments': batch['tgt_moments'],
            'num_targets': batch['num_targets'],
        }
        true_moments_batch = dist.gather_dict(true_moments_batch, to_cpu=True)
        true_moments.append(true_moments_batch)

        assert len(batch_info['qids']) == len(batch_info['sentences']) == len(batch_info['vid']) == len(batch_info['duration'])
        shift = 0
        num_proposals = iter(pred_moments_batch['num_proposals'])
        for qids, sentences, vid, duration, in zip(
            batch_info['qids'],
            batch_info['sentences'],
            batch_info['vid'],
            batch_info['duration']
        ):
            assert len(qids) == len(sentences)
            for qid, query in zip(qids, sentences):
                num_proposal = next(num_proposals)
                out_scores1d = pred_moments_batch['out_scores1ds'][shift: shift + num_proposal]
                out_moments = pred_moments_batch['out_moments'][shift: shift + num_proposal] * duration
                pred_relevant_windows = torch.cat([out_moments, out_scores1d.unsqueeze(-1)], dim=-1)
                pred_submission.append(json.dumps({
                    'qid': qid.item(),
                    'query': query,
                    'vid': vid,
                    'pred_relevant_windows': pred_relevant_windows.tolist(),
                }))
                shift += num_proposal

        # ploting batch
        # iou2ds = moments_to_iou2ds(batch['tgt_moments'], config.num_clips).cpu()
        # for batch_idx in range(len(scores2ds)):
        #     ious = result['ious'][batch_idx]
        #     if ious[:config.draw_rec].max() < config.draw_iou:
        #         iou2d = iou2ds[batch_idx]                                       # Gt
        #         scores2d = scores2ds[batch_idx]                                 # Pred
        #         moment = batch['tgt_moments'][batch_idx]
        #         moment = (moment * config.num_clips).round().long()             # Gt
        #         nms_moments = result['nms_moments'][batch_idx]
        #         nms_moments = (nms_moments * config.num_clips).round().long()   # Pred
        #         path = os.path.join(vis_path, info['vid_sid'][batch_idx])
        #         plot_moments_on_iou2d(
        #             iou2d, scores2d, moment, nms_moments, path, mask2d)

    with open(os.path.join(config.logdir, 'submission.jsonl'), 'w') as f:
        for line in pred_submission:
            f.write(line + '\n')

    recall = calculate_recall(
        pred_moments, true_moments, config.recall_Ns, config.recall_IoUs)
    mAPs = calculate_mAPs(pred_moments, true_moments)

    print_table(epoch=0, rows={'test': recall})
    print_table(epoch=0, rows={'test': mAPs})

<|MERGE_RESOLUTION|>--- conflicted
+++ resolved
@@ -14,11 +14,7 @@
 from src.evaluation import calculate_recall, calculate_mAPs, recall_name
 from src.misc import print_table, construct_class
 from src.models.model import MMN, MMN_PE
-<<<<<<< HEAD
-from src.utils import nms, scores2ds_to_moments, plot_moments_on_iou2d
-=======
 from src.utils import nms, scores2ds_to_moments
->>>>>>> ad5f10b9
 
 
 def testing_loop(config):
@@ -68,7 +64,6 @@
     model = DistributedDataParallel(
         model, device_ids=[device], find_unused_parameters=True)
     model.eval()
-<<<<<<< HEAD
 
     ## Val
     pred_submission = []
@@ -119,13 +114,18 @@
         for line in pred_submission:
             f.write(line + '\n')
 
-=======
-
-    ## Val
+    recall = calculate_recall(
+        pred_moments, true_moments, config.recall_Ns, config.recall_IoUs)
+    mAPs = calculate_mAPs(pred_moments, true_moments)
+
+    print_table(epoch=0, rows={'val': recall})
+    print_table(epoch=0, rows={'val': mAPs})
+
+    ## test
     pred_submission = []
     pred_moments = []
     true_moments = []
-    pbar = tqdm(val_loader, ncols=0, leave=False, desc="Inferencing val set")
+    pbar = tqdm(test_loader, ncols=0, leave=False, desc="Inferencing test set")
     for batch, batch_info in pbar:
         batch = {key: value.to(device) for key, value in batch.items()}
         with torch.no_grad():
@@ -166,23 +166,60 @@
                 }))
                 shift += num_proposal
 
-    with open(os.path.join(config.logdir, 'hl_val_submission.jsonl'), 'w') as f:
+    with open(os.path.join(config.logdir, 'hl_test_submission.jsonl'), 'w') as f:
         for line in pred_submission:
             f.write(line + '\n')
 
->>>>>>> ad5f10b9
-    recall = calculate_recall(
-        pred_moments, true_moments, config.recall_Ns, config.recall_IoUs)
-    mAPs = calculate_mAPs(pred_moments, true_moments)
-
-    print_table(epoch=0, rows={'val': recall})
-    print_table(epoch=0, rows={'val': mAPs})
-
-    ## test
+
+    with ZipFile(os.path.join(config.logdir, 'submission.zip'), 'w') as zip_obj:
+        val_submission_path = os.path.join(config.logdir, 'hl_val_submission.jsonl')
+        test_submission_path = os.path.join(config.logdir, 'hl_test_submission.jsonl')
+        zip_obj.write(val_submission_path, basename(val_submission_path))
+        zip_obj.write(test_submission_path, basename(test_submission_path))
+
+
+
+def testing_loop_PE(config):
+    device = dist.get_device()
+
+    # test Dataset and DataLoader
+    test_dataset = construct_class(config.TestDataset)
+    test_sampler = DistributedSampler(test_dataset, shuffle=False, seed=config.seed)
+    test_loader = DataLoader(
+        dataset=test_dataset,
+        batch_size=config.test_batch_size // dist.get_world_size(),
+        collate_fn=test_dataset.collate_fn,
+        sampler=test_sampler,
+        num_workers=min(torch.get_num_threads(), 8),
+    )
+
+    # model
+    model_local = MMN_PE(
+        num_init_clips=config.num_init_clips,
+        feat1d_in_channel=test_dataset.get_feat_dim(),
+        feat1d_out_channel=config.feat1d_out_channel,
+        feat1d_pool_kernel_size=config.feat1d_pool_kernel_size,
+        feat1d_pool_stride_size=config.num_init_clips // config.num_clips,
+        feat2d_pool_counts=config.feat2d_pool_counts,
+        conv2d_hidden_channel=config.conv2d_hidden_channel,
+        conv2d_kernel_size=config.conv2d_kernel_size,
+        conv2d_num_layers=config.conv2d_num_layers,
+        joint_space_size=config.joint_space_size,
+        num_samples=config.num_samples
+    ).to(device)
+    # load from checkpoint
+    ckpt = torch.load(os.path.join(config.logdir, 'best.pth'))
+    model_local.load_state_dict(ckpt['model'])
+    # DDP
+    model = SyncBatchNorm.convert_sync_batchnorm(model_local)
+    model = DistributedDataParallel(
+        model, device_ids=[device], find_unused_parameters=True)
+    model.eval()
+
     pred_submission = []
     pred_moments = []
     true_moments = []
-    pbar = tqdm(test_loader, ncols=0, leave=False, desc="Inferencing test set")
+    pbar = tqdm(test_loader, ncols=0, leave=False, desc="Inferencing")
     for batch, batch_info in pbar:
         batch = {key: value.to(device) for key, value in batch.items()}
         with torch.no_grad():
@@ -223,111 +260,6 @@
                 }))
                 shift += num_proposal
 
-    with open(os.path.join(config.logdir, 'hl_test_submission.jsonl'), 'w') as f:
-        for line in pred_submission:
-            f.write(line + '\n')
-
-<<<<<<< HEAD
-    '''
-    recall = calculate_recall(
-        pred_moments, true_moments, config.recall_Ns, config.recall_IoUs)
-    mAPs = calculate_mAPs(pred_moments, true_moments)
-
-    print_table(epoch=0, rows={'test': recall})
-    print_table(epoch=0, rows={'test': mAPs})
-    '''
-=======
->>>>>>> ad5f10b9
-
-    with ZipFile(os.path.join(config.logdir, 'submission.zip'), 'w') as zip_obj:
-        val_submission_path = os.path.join(config.logdir, 'hl_val_submission.jsonl')
-        test_submission_path = os.path.join(config.logdir, 'hl_test_submission.jsonl')
-        zip_obj.write(val_submission_path, basename(val_submission_path))
-        zip_obj.write(test_submission_path, basename(test_submission_path))
-
-
-
-def testing_loop_PE(config):
-    device = dist.get_device()
-
-    # test Dataset and DataLoader
-    test_dataset = construct_class(config.TestDataset)
-    test_sampler = DistributedSampler(test_dataset, shuffle=False, seed=config.seed)
-    test_loader = DataLoader(
-        dataset=test_dataset,
-        batch_size=config.test_batch_size // dist.get_world_size(),
-        collate_fn=test_dataset.collate_fn,
-        sampler=test_sampler,
-        num_workers=min(torch.get_num_threads(), 8),
-    )
-
-    # model
-    model_local = MMN_PE(
-        num_init_clips=config.num_init_clips,
-        feat1d_in_channel=test_dataset.get_feat_dim(),
-        feat1d_out_channel=config.feat1d_out_channel,
-        feat1d_pool_kernel_size=config.feat1d_pool_kernel_size,
-        feat1d_pool_stride_size=config.num_init_clips // config.num_clips,
-        feat2d_pool_counts=config.feat2d_pool_counts,
-        conv2d_hidden_channel=config.conv2d_hidden_channel,
-        conv2d_kernel_size=config.conv2d_kernel_size,
-        conv2d_num_layers=config.conv2d_num_layers,
-        joint_space_size=config.joint_space_size,
-        num_samples=config.num_samples
-    ).to(device)
-    # load from checkpoint
-    ckpt = torch.load(os.path.join(config.logdir, 'best.pth'))
-    model_local.load_state_dict(ckpt['model'])
-    # DDP
-    model = SyncBatchNorm.convert_sync_batchnorm(model_local)
-    model = DistributedDataParallel(
-        model, device_ids=[device], find_unused_parameters=True)
-    model.eval()
-
-    pred_submission = []
-    pred_moments = []
-    true_moments = []
-    pbar = tqdm(test_loader, ncols=0, leave=False, desc="Inferencing")
-    for batch, batch_info in pbar:
-        batch = {key: value.to(device) for key, value in batch.items()}
-        with torch.no_grad():
-            *_, scores2d, mask2d = model(**batch)
-
-        out_moments, out_scores1ds = scores2ds_to_moments(scores2d, mask2d)
-        pred_moments_batch = nms(out_moments, out_scores1ds, config.nms_threshold)
-        pred_moments_batch = dist.gather_dict(pred_moments_batch, to_cpu=True)
-        pred_moments.append(pred_moments_batch)
-
-        true_moments_batch = {
-            'tgt_moments': batch['tgt_moments'],
-            'num_targets': batch['num_targets'],
-        }
-        true_moments_batch = dist.gather_dict(true_moments_batch, to_cpu=True)
-        true_moments.append(true_moments_batch)
-
-        assert len(batch_info['qids']) == len(batch_info['sentences']) == len(batch_info['vid']) == len(batch_info['duration'])
-        shift = 0
-        num_proposals = iter(pred_moments_batch['num_proposals'])
-        for qids, sentences, vid, duration, in zip(
-            batch_info['qids'],
-            batch_info['sentences'],
-            batch_info['vid'],
-            batch_info['duration']
-        ):
-            assert len(qids) == len(sentences)
-            for qid, query in zip(qids, sentences):
-                num_proposal = next(num_proposals)
-                out_scores1d = pred_moments_batch['out_scores1ds'][shift: shift + num_proposal]
-                out_moments = pred_moments_batch['out_moments'][shift: shift + num_proposal] * duration
-                pred_relevant_windows = torch.cat([out_moments, out_scores1d.unsqueeze(-1)], dim=-1)
-                pred_submission.append(json.dumps({
-                    'qid': qid.item(),
-                    'query': query,
-                    'vid': vid,
-                    'pred_relevant_windows': pred_relevant_windows.tolist(),
-                }))
-                shift += num_proposal
-
         # ploting batch
         # iou2ds = moments_to_iou2ds(batch['tgt_moments'], config.num_clips).cpu()
         # for batch_idx in range(len(scores2ds)):
