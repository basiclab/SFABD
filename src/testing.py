--- conflicted
+++ resolved
@@ -12,18 +12,9 @@
 
 import src.dist as dist
 from src.evaluation import calculate_recall, calculate_mAPs, recall_name
-<<<<<<< HEAD
-from src.misc import print_table, construct_class
-from src.models.model import MMN, MMN_bbox_reg
-from src.utils import (
-    nms, scores2ds_to_moments, 
-    moments_to_iou2ds, moments_to_rescaled_iou2ds, iou2ds_to_iou2d
-)
-=======
 from src.misc import print_metrics, construct_class
 from src.models.main import MMN
 from src.utils import nms, scores2ds_to_moments
->>>>>>> 16589e2b
 
 
 def testing_loop(config):
@@ -73,42 +64,28 @@
     model = DistributedDataParallel(
         model, device_ids=[device], find_unused_parameters=True)
     model.eval()
-    
-    ## mAP metric groups
-    mAP_keys_group_1 = ["avg_mAP", "mAP@0.50", "mAP@0.75", 
-                        "single_avg_mAP", "single_mAP@0.50", "single_mAP@0.75",
-                        "multi_avg_mAP", "multi_mAP@0.50", "multi_mAP@0.75",]
-    mAP_keys_group_2 = ["short_avg_mAP", "short_mAP@0.50", "short_mAP@0.75",
-                        "medium_avg_mAP", "medium_mAP@0.50", "medium_mAP@0.75",
-                        "long_avg_mAP", "long_mAP@0.50", "long_mAP@0.75"]
 
-
-<<<<<<< HEAD
-    ## Val
-    pred_val_submission = []
-=======
     # Val
     pred_submission = []
->>>>>>> 16589e2b
     pred_moments = []
     true_moments = []
     pbar = tqdm(val_loader, ncols=0, leave=False, desc="Inferencing val set")
     for batch, batch_info in pbar:
         batch = {key: value.to(device) for key, value in batch.items()}
+        with torch.no_grad():
+            *_, scores2d, mask2d = model(**batch)
+
+        out_moments, out_scores1ds = scores2ds_to_moments(scores2d, mask2d)
+        pred_moments_batch = nms(out_moments, out_scores1ds, config.nms_threshold)
+        pred_moments_batch = dist.gather_dict(pred_moments_batch, to_cpu=True)
+        pred_moments.append(pred_moments_batch)
+
         true_moments_batch = {
             'tgt_moments': batch['tgt_moments'],
             'num_targets': batch['num_targets'],
         }
         true_moments_batch = dist.gather_dict(true_moments_batch, to_cpu=True)
         true_moments.append(true_moments_batch)
-        
-        with torch.no_grad():
-            *_, scores2ds, mask2d = model(**batch)
-
-        out_moments, out_scores1ds = scores2ds_to_moments(scores2ds, mask2d)
-        pred_moments_batch = nms(out_moments, out_scores1ds, config.nms_threshold)
-        pred_moments_batch = dist.gather_dict(pred_moments_batch, to_cpu=True)
-        pred_moments.append(pred_moments_batch)
 
         assert len(batch_info['qids']) == len(batch_info['sentences']) == len(batch_info['vid']) == len(batch_info['duration'])
         shift = 0
@@ -125,7 +102,7 @@
                 out_scores1d = pred_moments_batch['out_scores1ds'][shift: shift + num_proposal]
                 out_moments = pred_moments_batch['out_moments'][shift: shift + num_proposal] * duration
                 pred_relevant_windows = torch.cat([out_moments, out_scores1d.unsqueeze(-1)], dim=-1)
-                pred_val_submission.append(json.dumps({
+                pred_submission.append(json.dumps({
                     'qid': qid.item(),
                     'query': query,
                     'vid': vid,
@@ -133,38 +110,37 @@
                 }))
                 shift += num_proposal
 
+    with open(os.path.join(config.logdir, 'hl_val_submission.jsonl'), 'w') as f:
+        for line in pred_submission:
+            f.write(line + '\n')
+
     recall = calculate_recall(
         pred_moments, true_moments, config.recall_Ns, config.recall_IoUs)
     mAPs = calculate_mAPs(pred_moments, true_moments)
-<<<<<<< HEAD
-    ## split mAPs table, too long to print on terminal
-    mAPs_group_1 = {key: mAPs[key] for key in mAP_keys_group_1}
-    mAPs_group_2 = {key: mAPs[key] for key in mAP_keys_group_2}
-    print_table(epoch=0, rows={'val': recall})
-    print_table(epoch=0, rows={'val': mAPs_group_1})
-    print_table(epoch=0, rows={'val': mAPs_group_2})
-
-    '''
-    ## test
-    pred_test_submission = []
-=======
 
     print_metrics(mAPs, recall)
 
     # test
     pred_submission = []
->>>>>>> 16589e2b
     pred_moments = []
+    true_moments = []
     pbar = tqdm(test_loader, ncols=0, leave=False, desc="Inferencing test set")
     for batch, batch_info in pbar:
         batch = {key: value.to(device) for key, value in batch.items()}
         with torch.no_grad():
-            *_, scores2ds, mask2d = model(**batch)
+            *_, scores2d, mask2d = model(**batch)
 
-        out_moments, out_scores1ds = scores2ds_to_moments(scores2ds, mask2d)
+        out_moments, out_scores1ds = scores2ds_to_moments(scores2d, mask2d)
         pred_moments_batch = nms(out_moments, out_scores1ds, config.nms_threshold)
         pred_moments_batch = dist.gather_dict(pred_moments_batch, to_cpu=True)
         pred_moments.append(pred_moments_batch)
+
+        true_moments_batch = {
+            'tgt_moments': batch['tgt_moments'],
+            'num_targets': batch['num_targets'],
+        }
+        true_moments_batch = dist.gather_dict(true_moments_batch, to_cpu=True)
+        true_moments.append(true_moments_batch)
 
         assert len(batch_info['qids']) == len(batch_info['sentences']) == len(batch_info['vid']) == len(batch_info['duration'])
         shift = 0
@@ -181,7 +157,7 @@
                 out_scores1d = pred_moments_batch['out_scores1ds'][shift: shift + num_proposal]
                 out_moments = pred_moments_batch['out_moments'][shift: shift + num_proposal] * duration
                 pred_relevant_windows = torch.cat([out_moments, out_scores1d.unsqueeze(-1)], dim=-1)
-                pred_test_submission.append(json.dumps({
+                pred_submission.append(json.dumps({
                     'qid': qid.item(),
                     'query': query,
                     'vid': vid,
@@ -189,227 +165,12 @@
                 }))
                 shift += num_proposal
 
+    with open(os.path.join(config.logdir, 'hl_test_submission.jsonl'), 'w') as f:
+        for line in pred_submission:
+            f.write(line + '\n')
 
-    ## Write submission file to zip file
-    with open(os.path.join(config.logdir, 'hl_val_submission.jsonl'), 'w') as f:
-        for line in pred_val_submission:
-            f.write(line + '\n')
-    with open(os.path.join(config.logdir, 'hl_test_submission.jsonl'), 'w') as f:
-        for line in pred_test_submission:
-            f.write(line + '\n')
-<<<<<<< HEAD
-=======
-
->>>>>>> 16589e2b
     with ZipFile(os.path.join(config.logdir, 'submission.zip'), 'w') as zip_obj:
         val_submission_path = os.path.join(config.logdir, 'hl_val_submission.jsonl')
         test_submission_path = os.path.join(config.logdir, 'hl_test_submission.jsonl')
         zip_obj.write(val_submission_path, basename(val_submission_path))
-<<<<<<< HEAD
-        zip_obj.write(test_submission_path, basename(test_submission_path))
-    '''
-
-def testing_loop_bbox_reg(config):
-    device = dist.get_device()
-
-    # val Dataset and DataLoader
-    val_dataset = construct_class("src.datasets.qvhighlights.QVHighlightsVal2s") 
-    val_sampler = DistributedSampler(val_dataset, shuffle=False, seed=config.seed)
-    val_loader = DataLoader(
-        dataset=val_dataset,
-        batch_size=config.test_batch_size // dist.get_world_size(),
-        collate_fn=val_dataset.collate_fn,
-        sampler=val_sampler,
-        num_workers=min(torch.get_num_threads(), 8),
-    )
-
-    # test Dataset and DataLoader
-    test_dataset = construct_class("src.datasets.qvhighlights.QVHighlightsTest2s") 
-    test_sampler = DistributedSampler(test_dataset, shuffle=False, seed=config.seed)
-    test_loader = DataLoader(
-        dataset=test_dataset,
-        batch_size=config.test_batch_size // dist.get_world_size(),
-        collate_fn=test_dataset.collate_fn,
-        sampler=test_sampler,
-        num_workers=min(torch.get_num_threads(), 8),
-    )
-
-    # model
-    model_local = MMN_bbox_reg(
-        num_init_clips=config.num_init_clips,
-        feat1d_in_channel=test_dataset.get_feat_dim(),
-        feat1d_out_channel=config.feat1d_out_channel,
-        feat1d_pool_kernel_size=config.feat1d_pool_kernel_size,
-        feat1d_pool_stride_size=config.num_init_clips // config.num_clips,
-        feat2d_pool_counts=config.feat2d_pool_counts,
-        conv2d_hidden_channel=config.conv2d_hidden_channel,
-        conv2d_kernel_size=config.conv2d_kernel_size,
-        conv2d_num_layers=config.conv2d_num_layers,
-        joint_space_size=config.joint_space_size,
-        dual_space=config.dual_space,
-    ).to(device)
-    # load from checkpoint
-    ckpt = torch.load(os.path.join(config.logdir, 'best.pth'))
-    model_local.load_state_dict(ckpt['model'])
-    # DDP
-    model = SyncBatchNorm.convert_sync_batchnorm(model_local)
-    model = DistributedDataParallel(
-        model, device_ids=[device], find_unused_parameters=True)
-    model.eval()
-
-    ## mAP metric groups
-    mAP_keys_group_1 = ["avg_mAP", "mAP@0.50", "mAP@0.75", 
-                        "single_avg_mAP", "single_mAP@0.50", "single_mAP@0.75",
-                        "multi_avg_mAP", "multi_mAP@0.50", "multi_mAP@0.75",]
-    mAP_keys_group_2 = ["short_avg_mAP", "short_mAP@0.50", "short_mAP@0.75",
-                        "medium_avg_mAP", "medium_mAP@0.50", "medium_mAP@0.75",
-                        "long_avg_mAP", "long_mAP@0.50", "long_mAP@0.75"]
-
-    ## Val
-    pred_val_submission = []
-    pred_moments = []
-    true_moments = []
-    pbar = tqdm(val_loader, ncols=0, leave=False, desc="Inferencing val set")
-    for batch, batch_info in pbar:
-        batch = {key: value.to(device) for key, value in batch.items()}
-
-        ## GT
-        true_moments_batch = {
-            'tgt_moments': batch['tgt_moments'],
-            'num_targets': batch['num_targets'],
-        }
-        true_moments_batch = dist.gather_dict(true_moments_batch, to_cpu=True)
-        true_moments.append(true_moments_batch)
-
-        with torch.no_grad():
-            *_, scores2ds, mask2d, bbox, scores1ds = model(**batch)
-        
-        #### testing: add correct offset to small targets' top-1 proposal and check the short mAP ceiling
-        ## find top-1 proposal mask of small targets
-        iou2ds = moments_to_rescaled_iou2ds(batch['tgt_moments'], config.num_clips)
-        #iou2d = iou2ds_to_iou2d(iou2ds, batch['num_targets']) # [S, N, N] for each sentence
-        S, _, _ = scores2ds.shape
-        M = iou2ds.shape[0]
-        
-        ## select topk for each targets
-        iou1ds = iou2ds.masked_select(mask2d).view(M, -1)       # [M, P]
-        P = iou1ds.shape[-1]                                    # 1104                
-        top_k = 3
-        topk_idxs = iou1ds.topk(top_k, dim=1)[1]                # [M, top_k]
-
-        num_targets = batch['num_targets']                      # [S]
-        tgt_moments = batch['tgt_moments']                      # [M, 2]
-        tgt_lens = tgt_moments[:, 1] - tgt_moments[:, 0]        # [M]
-        small_clip_mask = tgt_lens.lt(0.05)                     # [M]
-        small_target_mask = torch.zeros(S, P, device=device)    # [S, P], backgrounds are 0
-        target_count = 0
-        for sample_idx, num_target in enumerate(num_targets):
-            for i in range(num_target):
-                if small_clip_mask[target_count + i]:
-                    for k in range(top_k):
-                        topk_prop_idx = int(topk_idxs[target_count + i, k])
-                        small_target_mask[sample_idx, topk_prop_idx] = 1
-                        ## set this proposal to GT target moment
-                        bbox[sample_idx, topk_prop_idx] = tgt_moments[target_count + i]
-            target_count += num_target
-             
-        pred_moments_batch = nms(bbox, scores1ds, config.nms_threshold)
-        pred_moments_batch = dist.gather_dict(pred_moments_batch, to_cpu=True)
-        pred_moments.append(pred_moments_batch)
-
-        ## plot result
-        ##
-                
-        ## generate submission file
-        assert len(batch_info['qids']) == len(batch_info['sentences']) == len(batch_info['vid']) == len(batch_info['duration'])
-        shift = 0
-        num_proposals = iter(pred_moments_batch['num_proposals'])
-        for qids, sentences, vid, duration, in zip(
-            batch_info['qids'],
-            batch_info['sentences'],
-            batch_info['vid'],
-            batch_info['duration']
-        ):
-            assert len(qids) == len(sentences)
-            for qid, query in zip(qids, sentences):
-                num_proposal = next(num_proposals)
-                out_scores1d = pred_moments_batch['out_scores1ds'][shift: shift + num_proposal]
-                out_moments = pred_moments_batch['out_moments'][shift: shift + num_proposal] * duration
-                pred_relevant_windows = torch.cat([out_moments, out_scores1d.unsqueeze(-1)], dim=-1)
-                pred_val_submission.append(json.dumps({
-                    'qid': qid.item(),
-                    'query': query,
-                    'vid': vid,
-                    'pred_relevant_windows': pred_relevant_windows.tolist(),
-                }))
-                shift += num_proposal
-
-    recall = calculate_recall(
-        pred_moments, true_moments, config.recall_Ns, config.recall_IoUs)
-    mAPs = calculate_mAPs(pred_moments, true_moments)
-    ## split mAPs table, too long to print on terminal
-    mAPs_group_1 = {key: mAPs[key] for key in mAP_keys_group_1}
-    mAPs_group_2 = {key: mAPs[key] for key in mAP_keys_group_2}
-
-    print_table(epoch=0, rows={'val': recall})
-    print_table(epoch=0, rows={'val': mAPs_group_1})
-    print_table(epoch=0, rows={'val': mAPs_group_2})
-
-    '''
-    ## test
-    pred_test_submission = []
-    pred_moments = []
-    pbar = tqdm(test_loader, ncols=0, leave=False, desc="Inferencing test set")
-    for batch, batch_info in pbar:
-        batch = {key: value.to(device) for key, value in batch.items()}
-        with torch.no_grad():
-            *_, scores2ds, mask2d, bbox, scores1ds = model(**batch)
-        
-        pred_moments_batch = nms(bbox, scores1ds, config.nms_threshold)
-        pred_moments_batch = dist.gather_dict(pred_moments_batch, to_cpu=True)
-        pred_moments.append(pred_moments_batch)        
-
-        ## plot result
-        ##
-        
-        ## generate submission file
-        assert len(batch_info['qids']) == len(batch_info['sentences']) == len(batch_info['vid']) == len(batch_info['duration'])
-        shift = 0
-        num_proposals = iter(pred_moments_batch['num_proposals'])
-        for qids, sentences, vid, duration, in zip(
-            batch_info['qids'],
-            batch_info['sentences'],
-            batch_info['vid'],
-            batch_info['duration']
-        ):
-            assert len(qids) == len(sentences)
-            for qid, query in zip(qids, sentences):
-                num_proposal = next(num_proposals)
-                out_scores1d = pred_moments_batch['out_scores1ds'][shift: shift + num_proposal]
-                out_moments = pred_moments_batch['out_moments'][shift: shift + num_proposal] * duration
-                pred_relevant_windows = torch.cat([out_moments, out_scores1d.unsqueeze(-1)], dim=-1)
-                pred_test_submission.append(json.dumps({
-                    'qid': qid.item(),
-                    'query': query,
-                    'vid': vid,
-                    'pred_relevant_windows': pred_relevant_windows.tolist(),
-                }))
-                shift += num_proposal
-
-    ## Write submission file to zip file
-    with open(os.path.join(config.logdir, 'hl_val_submission.jsonl'), 'w') as f:
-        for line in pred_val_submission:
-            f.write(line + '\n')
-    with open(os.path.join(config.logdir, 'hl_test_submission.jsonl'), 'w') as f:
-        for line in pred_test_submission:
-            f.write(line + '\n')
-    with ZipFile(os.path.join(config.logdir, 'submission.zip'), 'w') as zip_obj:
-        val_submission_path = os.path.join(config.logdir, 'hl_val_submission.jsonl')
-        test_submission_path = os.path.join(config.logdir, 'hl_test_submission.jsonl')
-        zip_obj.write(val_submission_path, basename(val_submission_path))
-        zip_obj.write(test_submission_path, basename(test_submission_path))
-    '''
-
-=======
-        zip_obj.write(test_submission_path, basename(test_submission_path))
->>>>>>> 16589e2b
+        zip_obj.write(test_submission_path, basename(test_submission_path))