import json
import os
from collections import defaultdict

import torch
from tensorboardX import SummaryWriter
from torch import optim
from torch.nn import SyncBatchNorm
from torch.nn.utils import clip_grad_norm_
from torch.nn.parallel import DistributedDataParallel
from torch.utils.data import DataLoader, DistributedSampler
from tqdm import tqdm

import src.dist as dist
from src.evaluation import calculate_recall, calculate_mAPs
<<<<<<< HEAD
from src.losses.main import (
        ScaledIoULoss, ScaledIoUFocalLoss, ContrastiveLoss, ConfidenceLoss, 
        BboxRegressionLoss
)
from src.misc import AttrDict, set_seed, print_table, construct_class
from src.models.model import MMN, MMN_bbox_reg
=======
from src.misc import AttrDict, set_seed, construct_class, print_metrics
from src.models.main import MMN
>>>>>>> 16589e2b
from src.utils import (
    nms, scores2ds_to_moments, moments_to_iou2ds, iou2ds_to_iou2d,
    plot_moments_on_iou2d)


def append_to_json_file(path, data):
    if os.path.exists(path):
        history = json.load(open(path, 'r'))
    else:
        history = []
    history.append(data)
    json.dump(history, open(path, 'w'), indent=4)


def test_epoch(
    model: torch.nn.Module,
    loader: torch.utils.data.DataLoader,
    epoch: int,
    config: AttrDict,
):
    device = dist.get_device()
    model.eval()
    pred_moments = []
    true_moments = []

    for batch, info in tqdm(loader, ncols=0, leave=False, desc="Inferencing"):
        batch = {key: value.to(device) for key, value in batch.items()}

        # prediciton
        with torch.no_grad():
            *_, scores2ds, mask2d = model(**batch)
        out_moments, out_scores1ds = scores2ds_to_moments(scores2ds, mask2d)        # out_moments: [S, P, 2]
        pred_moments_batch = nms(out_moments, out_scores1ds, config.nms_threshold)
        pred_moments_batch = dist.gather_dict(pred_moments_batch, to_cpu=True)
        pred_moments.append(pred_moments_batch)

        # ground truth
        true_moments_batch = {
            'tgt_moments': batch['tgt_moments'],
            'num_targets': batch['num_targets'],
        }
        true_moments_batch = dist.gather_dict(true_moments_batch, to_cpu=True)
        true_moments.append(true_moments_batch)

        batch = {key: value.cpu() for key, value in batch.items()}
        iou2ds = moments_to_iou2ds(batch['tgt_moments'], config.num_clips)          # [M, N, N]
        iou2d = iou2ds_to_iou2d(iou2ds, batch['num_targets'])                       # [S, N, N], separate to combined

        # ploting batch
        shift = 0
        for batch_idx, scores2d in enumerate(scores2ds.cpu()):
            # nms(pred)
            num_proposals = pred_moments_batch['num_proposals'][batch_idx]
<<<<<<< HEAD
            nms_moments = pred_moments_batch["out_moments"][shift_pred: shift_pred + num_proposals] ## [num_props, 2]
            nms_moments = (nms_moments * config.num_clips).round().long()   # Pred

            if dist.is_main() and sample_idx_count % 100 == 0 and epoch > 0:
                plot_path = os.path.join(result_path, f"sample_{sample_idx_count}_epoch_{epoch}.jpg")
=======
            nms_moments = pred_moments_batch["out_moments"][shift: shift + num_proposals]  # [num_proposals, 2]
            nms_moments = (nms_moments * config.num_clips).round().long()
            if info['idx'][batch_idx] % 200 == 0:
                plot_path = os.path.join(
                    config.logdir,
                    "plots",
                    f"{info['idx'][batch_idx]}",
                    f"epoch_{epoch:02d}.jpg")
                if epoch == 0:
                    os.makedirs(os.path.dirname(plot_path), exist_ok=True)
>>>>>>> 16589e2b
                plot_moments_on_iou2d(
                    iou2d[batch_idx], scores2d, nms_moments, plot_path)
            shift = shift + num_proposals

    return pred_moments, true_moments


def train_epoch(
    model: torch.nn.Module,
    loader: torch.utils.data.DataLoader,
    optimizer: torch.optim.Optimizer,
<<<<<<< HEAD
    loss_conf_fn: torch.nn.Module,
    loss_con_fn: torch.nn.Module,
=======
    loss_iou_fn: torch.nn.Module,
    loss_inter_fn: torch.nn.Module,
    loss_intra_fn: torch.nn.Module,
>>>>>>> 16589e2b
    epoch: int,
    config: AttrDict,
):
    device = dist.get_device()
    model.train()
    pbar = tqdm(        # progress bar for each epoch
        loader,         # length is determined by the number of batches
        ncols=0,        # disable bar, only show percentage
        leave=False,    # when the loop is finished, the bar will be removed
        disable=not dist.is_main(),
        desc=f"Epoch {epoch}",
    )
    losses = defaultdict(list)
    pred_moments = []
    true_moments = []
    for batch, _ in pbar:
        batch = {key: value.to(device) for key, value in batch.items()}
        iou2ds = moments_to_iou2ds(batch['tgt_moments'], config.num_clips)
        iou2d = iou2ds_to_iou2d(iou2ds, batch['num_targets'])

        video_feats, sents_feats, logits2d, scores2ds, mask2d = model(**batch)
<<<<<<< HEAD
        loss_iou = loss_conf_fn(logits2d, iou2d, mask2d)
        if config.contrastive_weight != 0:
            loss_inter_video, loss_inter_query, loss_intra_video = loss_con_fn(
                video_feats=video_feats,
                sents_feats=sents_feats,
                num_sentences=batch['num_sentences'],
                num_targets=batch['num_targets'],
                iou2d=iou2d,
                iou2ds=iou2ds,
                mask2d=mask2d,
            )
            
            if epoch < config.intra_start_epoch:
                loss_contrastive = (loss_inter_video * config.inter_weight + 
                                    loss_inter_query * config.inter_weight + 
                                    loss_intra_video * 0)    
            else:
                loss_contrastive = (loss_inter_video * config.inter_weight + 
                                    loss_inter_query * config.inter_weight + 
                                    loss_intra_video * config.intra_weight)
            
            
        else:
            loss_inter_video = torch.zeros((), device=device)
            loss_inter_query = torch.zeros((), device=device)
            loss_intra_video = torch.zeros((), device=device)
            loss_contrastive = torch.zeros((), device=device)

=======
        loss_iou, loss_iou_metrics = loss_iou_fn(
            logits2d=logits2d,
            iou2d=iou2d,
            mask2d=mask2d)
        loss_inter, loss_inter_metrics = loss_inter_fn(
            video_feats=video_feats,
            sents_feats=sents_feats,
            num_sentences=batch['num_sentences'],
            num_targets=batch['num_targets'],
            iou2d=iou2d,
            iou2ds=iou2ds,
            mask2d=mask2d,
        )
        loss_intra, loss_intra_metrics = loss_intra_fn(
            video_feats=video_feats,
            sents_feats=sents_feats,
            num_sentences=batch['num_sentences'],
            num_targets=batch['num_targets'],
            iou2d=iou2d,
            iou2ds=iou2ds,
            mask2d=mask2d,
        )
>>>>>>> 16589e2b

        if epoch < config.contrastive_decay_start:
            loss = \
                loss_iou + loss_inter + loss_intra
        else:
            loss = \
                loss_iou + (loss_inter + loss_intra) * config.contrastive_decay

        loss.backward()
        if config.grad_clip > 0:
            clip_grad_norm_(model.parameters(), config.grad_clip)
        optimizer.step()
        optimizer.zero_grad(set_to_none=True)

        out_moments, out_scores1ds = scores2ds_to_moments(scores2ds, mask2d)
        pred_moments_batch = nms(out_moments, out_scores1ds, config.nms_threshold)
        pred_moments_batch = dist.gather_dict(pred_moments_batch, to_cpu=True)
        pred_moments.append(pred_moments_batch)

        true_moments_batch = {
            'tgt_moments': batch['tgt_moments'],
            'num_targets': batch['num_targets'],
        }
        true_moments_batch = dist.gather_dict(true_moments_batch, to_cpu=True)
        true_moments.append(true_moments_batch)

        # save loss to tensorboard
        metrics = {
            'loss/total': loss,
            **loss_iou_metrics,
            **loss_inter_metrics,
            **loss_intra_metrics,
        }
        for key, value in metrics.items():
            losses[key].append(value.cpu())

        # update progress bar
        pbar.set_postfix_str(f"loss: {loss.item():.2f}")
    pbar.close()

    losses = {key: torch.stack(value).mean() for key, value in losses.items()}

    return pred_moments, true_moments, losses


def training_loop(config: AttrDict):
    set_seed(config.seed)
    device = dist.get_device()

    # train Dataset and DataLoader
    train_dataset = construct_class(config.TrainDataset)
    train_sampler = DistributedSampler(train_dataset, shuffle=True, seed=config.seed)
    train_loader = DataLoader(
        dataset=train_dataset,
        batch_size=config.batch_size // dist.get_world_size(),
        collate_fn=train_dataset.collate_fn,
        sampler=train_sampler,
        num_workers=min(torch.get_num_threads(), 8),
    )

    # test Dataset and DataLoader
    test_dataset = construct_class(config.TestDataset)
    test_sampler = DistributedSampler(test_dataset, shuffle=False, seed=config.seed)
    test_loader = DataLoader(
        dataset=test_dataset,
        batch_size=config.test_batch_size // dist.get_world_size(),
        collate_fn=test_dataset.collate_fn,
        sampler=test_sampler,
        num_workers=min(torch.get_num_threads(), 8),
    )

    # loss functions
<<<<<<< HEAD
    loss_conf_fn = ScaledIoULoss(config.min_iou, config.max_iou)
    ## testing focal loss
    '''
    loss_conf_fn = ScaledIoUFocalLoss(
                        min_iou=config.min_iou,
                        max_iou=config.max_iou,
                        scale=10,
                        alpha=config.alpha,
                        gamma=config.gamma,
                    )
    '''
    loss_con_fn = ContrastiveLoss(
        T_v=config.tau_video,
        T_q=config.tau_query,
=======
    loss_iou_fn = construct_class(
        config.IoULoss,
        min_iou=config.min_iou,
        max_iou=config.max_iou,
        alpha=config.alpha,
        gamma=config.gamma,
        weight=config.iou_weight,
    )
    loss_inter_fn = construct_class(
        config.InterContrastiveLoss,
        t=config.inter_t,
        m=config.inter_m,
        neg_iou=config.neg_iou,
        pos_topk=config.pos_topk,
        weight=config.inter_weight,
    )
    loss_intra_fn = construct_class(
        config.IntraContrastiveLoss,
        t=config.intra_t,
        m=config.intra_m,
>>>>>>> 16589e2b
        neg_iou=config.neg_iou,
        pos_topk=config.pos_topk,
        weight=config.intra_weight,
    )

    # model
    model_local = MMN(
        backbone=config.backbone,
        num_init_clips=config.num_init_clips,
        feat1d_in_channel=train_dataset.get_feat_dim(),
        feat1d_out_channel=config.feat1d_out_channel,
        feat1d_pool_kernel_size=config.feat1d_pool_kernel_size,
        feat1d_pool_stride_size=config.num_init_clips // config.num_clips,
        feat2d_pool_counts=config.feat2d_pool_counts,
        conv2d_hidden_channel=config.conv2d_hidden_channel,
        conv2d_kernel_size=config.conv2d_kernel_size,
        conv2d_num_layers=config.conv2d_num_layers,
        joint_space_size=config.joint_space_size,
        dual_space=config.dual_space,
    ).to(device)
    model = SyncBatchNorm.convert_sync_batchnorm(model_local)
    model = DistributedDataParallel(
        model, device_ids=[device], find_unused_parameters=True)

    bert_params = []
    base_params = []
    for name, params in model.named_parameters():
        if 'bert' in name:
            params.requires_grad_(False)
            bert_params.append(params)
        else:
            base_params.append(params)

    # optimizer
    optimizer = optim.AdamW([
        {'params': base_params, 'lr': config.base_lr},
        {'params': bert_params, 'lr': config.bert_lr}
    ], betas=(0.9, 0.99), weight_decay=1e-5)
    # scheduler
    scheduler = optim.lr_scheduler.MultiStepLR(optimizer, config.milestones, config.step_gamma)

    # evaluate test set before the start of training
    test_pred_moments, test_true_moments = test_epoch(model, test_loader, 0, config)
    if dist.is_main():
        os.makedirs(config.logdir, exist_ok=True)
        os.makedirs(os.path.join(config.logdir, "plots"), exist_ok=True)
        json.dump(
            config,
            open(os.path.join(config.logdir, 'config.json'), "w"), indent=4)
        train_writer = SummaryWriter(os.path.join(config.logdir, "train"))
        test_writer = SummaryWriter(os.path.join(config.logdir, "test"))

        test_recall = calculate_recall(
            test_pred_moments, test_true_moments,
            config.recall_Ns, config.recall_IoUs)
        test_mAPs = calculate_mAPs(test_pred_moments, test_true_moments)
        for name, value in test_recall.items():
            test_writer.add_scalar(f'recall/{name}', value, 0)
        for name, value in test_mAPs.items():
            test_writer.add_scalar(f'mAP/{name}', value, 0)

        # print to terminal
        print("Epoch 0")
        print_metrics(test_mAPs, test_recall)
        best_recall = test_recall
        best_mAPs = test_mAPs
    dist.barrier()

    for epoch in range(1, config.epochs + 1):
        train_sampler.set_epoch(epoch)

        # freeze BERT parameters for the first few epochs
        if epoch == config.bert_fire_start:
            for param in bert_params:
                param.requires_grad_(True)
            model = SyncBatchNorm.convert_sync_batchnorm(model_local)
            model = DistributedDataParallel(model, device_ids=[device])

        train_pred_moments, train_true_moments, train_losses = train_epoch(
<<<<<<< HEAD
            model, train_loader, optimizer, loss_conf_fn, loss_con_fn, epoch,
            config)
=======
            model, train_loader, optimizer,
            loss_iou_fn, loss_inter_fn, loss_intra_fn, epoch, config)
>>>>>>> 16589e2b
        test_pred_moments, test_true_moments = test_epoch(
            model, test_loader, epoch, config)
        scheduler.step()

        if dist.is_main():
            # log learning rate and losses
            train_writer.add_scalar(
                "lr/base", optimizer.param_groups[0]["lr"], epoch)
            train_writer.add_scalar(
                "lr/bert", optimizer.param_groups[1]["lr"], epoch)
            for name, value in train_losses.items():
                train_writer.add_scalar(name, value, epoch)

            # evaluate train set
            train_recall = calculate_recall(
                train_pred_moments, train_true_moments,
                config.recall_Ns, config.recall_IoUs)
            train_mAPs = calculate_mAPs(train_pred_moments, train_true_moments)
            for name, value in train_recall.items():
                train_writer.add_scalar(f'recall/{name}', value, epoch)
            for name, value in train_mAPs.items():
                train_writer.add_scalar(f'mAP/{name}', value, epoch)

            # evaluate test set
            test_recall = calculate_recall(
                test_pred_moments, test_true_moments,
                config.recall_Ns, config.recall_IoUs)
            test_mAPs = calculate_mAPs(test_pred_moments, test_true_moments)
            for name, value in test_recall.items():
                test_writer.add_scalar(f'recall/{name}', value, epoch)
            for name, value in test_mAPs.items():
                test_writer.add_scalar(f'mAP/{name}', value, epoch)

            # show recall and mAPs in terminal
            print(f"Epoch {epoch}")
            print_metrics(test_mAPs, test_recall)

            # save last checkpoint
            state = {
                "model": model_local.state_dict(),
                "optimizer": optimizer.state_dict(),
                "scheduler": scheduler.state_dict(),
            }
            path = os.path.join(config.logdir, f"last.pth")
            torch.save(state, path)

            # periodically save checkpoint
            if epoch % config.save_freq == 0:
                path = os.path.join(config.logdir, f"ckpt_{epoch}.pth")
                torch.save(state, path)

            # save best checkpoint
            if test_mAPs[config.best_metric] > best_mAPs[config.best_metric]:
                best_recall = test_recall
                best_mAPs = test_mAPs
                path = os.path.join(config.logdir, f"best.pth")
                torch.save(state, path)

            # log best results
            for name, value in best_recall.items():
                test_writer.add_scalar(f'best/{name}', value, epoch)
            for name, value in best_mAPs.items():
                test_writer.add_scalar(f'best/{name}', value, epoch)

            # flush to disk
            train_writer.flush()
            test_writer.flush()
<<<<<<< HEAD
        dist.barrier()

    if dist.is_main():
        train_writer.close()
        test_writer.close()


def test_epoch_bbox_reg(
    model: torch.nn.Module,
    loader: torch.utils.data.DataLoader,
    epoch: int,
    config: AttrDict,
):
    device = dist.get_device()
    model.eval()
    pred_moments = []
    true_moments = []
    ## sample idx count
    sample_idx_count = 0
    for batch, _ in tqdm(loader, ncols=0, leave=False, desc="Inferencing"):
        batch = {key: value.to(device) for key, value in batch.items()}

        with torch.no_grad():
            (video_feats, sents_feats, logits2d, 
            scores2ds, mask2d, bbox, 
            start_offset, end_offset, scores1ds) = model(**batch)
            
        # ## out_moments is default proposal moments
        # out_moments, out_scores1ds = scores2ds_to_moments(scores2ds, mask2d) ## out_moments: [S, P, 2]
        
        # ## add bbox_offset: [S, 2, N, N] to out_moments: [S, P, 2]
        # S, N, _ = scores2ds.shape
        # bbox_offset_1ds = bbox_offset.masked_select(mask2d).view(S, 2, -1)  # [S, 2, P]
        # bbox_offset_1ds = bbox_offset_1ds.permute(0, 2, 1)                  # [S, P, 2]
        # out_moments = out_moments + bbox_offset_1ds.tanh() * 1/N            # [S, P, 2]
        # out_moments = out_moments + bbox_offset_1ds.tanh()                  # [S, P, 2]

        # ## clamp start and end
        # out_moments = torch.clamp(out_moments, min=0, max=1)                # [S, P, 2]
        
        pred_moments_batch = nms(bbox, scores1ds, config.nms_threshold)
        pred_moments_batch = dist.gather_dict(pred_moments_batch, to_cpu=True)
        pred_moments.append(pred_moments_batch)
        
        ## GT
        true_moments_batch = {
            'tgt_moments': batch['tgt_moments'],
            'num_targets': batch['num_targets'],
        }
        true_moments_batch = dist.gather_dict(true_moments_batch, to_cpu=True)
        true_moments.append(true_moments_batch)

        iou2ds = moments_to_iou2ds(batch['tgt_moments'], config.num_clips)       # [M, N, N]
        iou2d = iou2ds_to_iou2d(iou2ds, batch['num_targets'])                    # [S, N, N], separate to combined  

        ## ploting batch
        result_path = os.path.join(config.logdir, config.result_plot_path)       # logs/xxx/result_plot/
        shift_gt = 0
        shift_pred = 0
        ## scores2ds: [S, N, N]
        for batch_idx, (scores2d, gt_iou2d) in enumerate(zip(scores2ds.cpu(), iou2d.cpu())):
            ## Gt
            num_gt_targets = batch['num_targets'][batch_idx]
            ## nms(pred)
            num_proposals = pred_moments_batch['num_proposals'][batch_idx]
            nms_moments = pred_moments_batch["out_moments"][shift_pred: shift_pred + num_proposals] ## [num_props, 2]
            nms_moments = (nms_moments * config.num_clips).round().long()   # Pred

            if dist.is_main() and sample_idx_count % 200 == 0 and epoch > 0:
                plot_path = os.path.join(result_path, f"sample_{sample_idx_count}_epoch_{epoch}.jpg")
                plot_moments_on_iou2d(gt_iou2d, scores2d, nms_moments, plot_path)

            shift_gt = shift_gt + num_gt_targets
            shift_pred = shift_pred + num_proposals
            sample_idx_count += dist.get_world_size()


    return pred_moments, true_moments


def train_epoch_bbox_reg(
    model: torch.nn.Module,
    loader: torch.utils.data.DataLoader,
    optimizer: torch.optim.Optimizer,
    loss_con_fn: torch.nn.Module,
    loss_conf_fn: torch.nn.Module,
    loss_bbox_reg_fn: torch.nn.Module,
    epoch: int,
    config: AttrDict,
):
    device = dist.get_device()
    model.train()
    pbar = tqdm(        # progress bar for each epoch
        loader,         # length is determined by the number of batches
        ncols=0,        # disable bar, only show percentage
        leave=False,    # when the loop is finished, the bar will be removed
        disable=not dist.is_main(),
        desc=f"Epoch {epoch}",
    )
    losses = defaultdict(list)
    pred_moments = []
    true_moments = []
    for batch, _ in pbar:
        batch = {key: value.to(device) for key, value in batch.items()}
        #iou2ds = moments_to_iou2ds(batch['tgt_moments'], config.num_clips) # [M, N, N] for each target
        iou2ds = moments_to_rescaled_iou2ds(batch['tgt_moments'], config.num_clips) # [M, N, N] for each target
        iou2d = iou2ds_to_iou2d(iou2ds, batch['num_targets']) # [S, N, N] for each sentence

        ## error
        (video_feats, sents_feats, logits2d, 
         scores2ds, mask2d, bbox, 
         start_offset, end_offset, scores1ds) = model(**batch)
        
        ## nms
        ## out_moments.clone().detach() create a copy of out_moments that doesn't require grads
        pred_moments_batch = nms(bbox.clone().detach(), scores1ds, config.nms_threshold)
        pred_moments_batch = dist.gather_dict(pred_moments_batch, to_cpu=True)
        pred_moments.append(pred_moments_batch)

        true_moments_batch = {
            'tgt_moments': batch['tgt_moments'],
            'num_targets': batch['num_targets'],
        }
        true_moments_batch = dist.gather_dict(true_moments_batch, to_cpu=True)
        true_moments.append(true_moments_batch)

        ## testing ScaledIoUFocaLoss with Rescaled IoU
        ## pass in epoch for curriculum learning
        if epoch < 6:
            loss_conf = loss_conf_fn(logits2d, iou2d, mask2d, rescale=False)
        else:
            loss_conf = loss_conf_fn(logits2d, iou2d, mask2d, rescale=True)
            
        ## bbox regression score
        loss_bbox_reg = loss_bbox_reg_fn(
                            start_offset=start_offset,
                            end_offset=end_offset, 
                            tgt_moments=batch['tgt_moments'], 
                            num_targets=batch['num_targets'],
                            iou2ds=iou2ds,
                            mask2d=mask2d,
                        )
      
        
        ## contrastive loss
        if config.contrastive_weight != 0:
            loss_inter_video, loss_inter_query, loss_intra_video = loss_con_fn(
                video_feats=video_feats,
                sents_feats=sents_feats,
                num_sentences=batch['num_sentences'],
                num_targets=batch['num_targets'],
                iou2d=iou2d,
                iou2ds=iou2ds,
                mask2d=mask2d,
            )
            
            if epoch < config.intra_start_epoch:
                loss_contrastive = (loss_inter_video * config.inter_weight + 
                                    loss_inter_query * config.inter_weight + 
                                    loss_intra_video * 0)    
            else:
                loss_contrastive = (loss_inter_video * config.inter_weight + 
                                    loss_inter_query * config.inter_weight + 
                                    loss_intra_video * config.intra_weight)
                  
        else:
            loss_inter_video = torch.zeros((), device=device)
            loss_inter_query = torch.zeros((), device=device)
            loss_intra_video = torch.zeros((), device=device)
            loss_contrastive = torch.zeros((), device=device)

        loss = 0
        ## confidence loss
        loss += loss_conf * config.iou_weight
        ## bbox regression loss
        loss += loss_bbox_reg * config.bbox_reg_weight
        ## contrastive loss
        if epoch <= config.only_iou_epoch:            
            loss += loss_contrastive * config.contrastive_weight
        else:
            ## scale down cont loss
            loss += loss_contrastive * config.contrastive_weight * config.cont_weight_step 

        loss.backward()
        if config.grad_clip > 0:
            clip_grad_norm_(model.parameters(), config.grad_clip)
        optimizer.step()
        optimizer.zero_grad(set_to_none=True)

        # save loss to tensorboard
        losses['loss/total'].append(loss.cpu())
        losses['loss/conf'].append(loss_conf.cpu())
        losses['loss/bbox_reg'].append(loss_bbox_reg.cpu())
        losses['loss/contrastive'].append(loss_contrastive.cpu())
        losses['loss/inter_video'].append(loss_inter_video.cpu())
        losses['loss/inter_query'].append(loss_inter_query.cpu())
        losses['loss/intra_video'].append(loss_intra_video.cpu())
        
        # update progress bar
        pbar.set_postfix_str(", ".join([
            f"loss: {loss.item():.2f}",
            f"conf: {loss_conf.item():.2f}",
            f"bbox_reg: {loss_bbox_reg.item():.2f}",
            "[inter]",
            f"video: {loss_inter_video.item():.2f}",
            f"query: {loss_inter_query.item():.2f}",
            "[intra]",
            f"video: {loss_intra_video.item():.2f}",
        ]))
    pbar.close()

    losses = {key: torch.stack(value).mean() for key, value in losses.items()}

    return pred_moments, true_moments, losses

## Bbox regression test
def training_loop_bbox_reg(config: AttrDict):
    set_seed(config.seed)
    device = dist.get_device()

    # train Dataset and DataLoader
    train_dataset = construct_class(config.TrainDataset)
    train_sampler = DistributedSampler(train_dataset, shuffle=True, seed=config.seed)
    train_loader = DataLoader(
        dataset=train_dataset,
        batch_size=config.batch_size // dist.get_world_size(),
        collate_fn=train_dataset.collate_fn,
        sampler=train_sampler,
        num_workers=min(torch.get_num_threads(), 8),
    )

    # test Dataset and DataLoader
    test_dataset = construct_class(config.TestDataset)
    test_sampler = DistributedSampler(test_dataset, shuffle=False, seed=config.seed)
    test_loader = DataLoader(
        dataset=test_dataset,
        batch_size=config.test_batch_size // dist.get_world_size(),
        collate_fn=test_dataset.collate_fn,
        sampler=test_sampler,
        num_workers=min(torch.get_num_threads(), 8),
    )

    # loss functions
    loss_con_fn = ContrastiveLoss(
        T_v=config.tau_video,
        T_q=config.tau_query,
        neg_iou=config.neg_iou,
        pos_topk=config.pos_topk,
        margin=config.margin,
        inter=config.inter,
        intra=config.intra,
    )
    
    ## iou_threshold is for selecting foreground
    #loss_conf_fn = ConfidenceLoss(iou_threshold=config.iou_threshold)
    loss_conf_fn = ScaledIoULoss(config.min_iou, config.max_iou)
    ## testing Focal loss
    # loss_conf_fn = ScaledIoUFocalLoss(
    #                     min_iou=config.min_iou,
    #                     max_iou=config.max_iou,
    #                     scale=10,
    #                     alpha=config.alpha,
    #                     gamma=config.gamma,
    #                 )
    loss_bbox_reg_fn = BboxRegressionLoss(iou_threshold=config.iou_threshold)

    # model
    model_local = MMN_bbox_reg(
        num_init_clips=config.num_init_clips,
        feat1d_in_channel=train_dataset.get_feat_dim(),
        feat1d_out_channel=config.feat1d_out_channel,
        feat1d_pool_kernel_size=config.feat1d_pool_kernel_size,
        feat1d_pool_stride_size=config.num_init_clips // config.num_clips,
        feat2d_pool_counts=config.feat2d_pool_counts,
        conv2d_hidden_channel=config.conv2d_hidden_channel,
        conv2d_kernel_size=config.conv2d_kernel_size,
        conv2d_num_layers=config.conv2d_num_layers,
        joint_space_size=config.joint_space_size,
        dual_space=config.dual_space,
    ).to(device)
    model = SyncBatchNorm.convert_sync_batchnorm(model_local)
    model = DistributedDataParallel(
        model, device_ids=[device], find_unused_parameters=True)

    bert_params = []
    base_params = []
    for name, params in model.named_parameters():
        if 'bert' in name:
            params.requires_grad_(False)
            bert_params.append(params)
        else:
            base_params.append(params)

    # optimizer
    optimizer = optim.AdamW([
        {'params': base_params, 'lr': config.base_lr},
        {'params': bert_params, 'lr': config.bert_lr}
    ], betas=(0.9, 0.99), weight_decay=1e-5)
    # scheduler
    scheduler = optim.lr_scheduler.MultiStepLR(optimizer, config.milestones, config.step_gamma)

    ## mAP metric groups
    mAP_keys_group_1 = ["avg_mAP", "mAP@0.50", "mAP@0.75", 
                        "single_avg_mAP", "single_mAP@0.50", "single_mAP@0.75",
                        "multi_avg_mAP", "multi_mAP@0.50", "multi_mAP@0.75",]
    mAP_keys_group_2 = ["short_avg_mAP", "short_mAP@0.50", "short_mAP@0.75",
                        "medium_avg_mAP", "medium_mAP@0.50", "medium_mAP@0.75",
                        "long_avg_mAP", "long_mAP@0.50", "long_mAP@0.75"]
    
    ## create result_plot folder
    #os.makedirs(config.logdir, exist_ok=False)
    os.makedirs(config.logdir, exist_ok=True)
    result_path = os.path.join(config.logdir, config.result_plot_path)
    #os.makedirs(result_path, exist_ok=False)
    os.makedirs(result_path, exist_ok=True)
    test_pred_moments, test_true_moments = test_epoch_bbox_reg(
                                                model, test_loader, 0, config
                                            )
    

    # evaluate test set before training to get initial recall
    if dist.is_main():
        json.dump(
            config,
            open(os.path.join(config.logdir, 'config.json'), "w"), indent=4)
        train_writer = SummaryWriter(os.path.join(config.logdir, "train"))
        test_writer = SummaryWriter(os.path.join(config.logdir, "test"))

        test_recall = calculate_recall(
            test_pred_moments, test_true_moments,
            config.recall_Ns, config.recall_IoUs)
        test_mAPs = calculate_mAPs(test_pred_moments, test_true_moments)
        for name, value in test_recall.items():
            test_writer.add_scalar(f'recall/{name}', value, 0)
        for name, value in test_mAPs.items():
            test_writer.add_scalar(f'mAP/{name}', value, 0)

        ## split mAPs table, too long to print on terminal
        test_mAPs_group_1 = {key: test_mAPs[key] for key in mAP_keys_group_1}
        test_mAPs_group_2 = {key: test_mAPs[key] for key in mAP_keys_group_2}
        
        # print to terminal
        print_table(epoch=0, rows={'test': test_recall})
        print_table(epoch=0, rows={"test": test_mAPs_group_1})
        print_table(epoch=0, rows={"test": test_mAPs_group_2})
        best_recall = test_recall
        best_mAPs = test_mAPs

    dist.barrier()

    for epoch in range(1, config.epochs + 1):
        train_sampler.set_epoch(epoch)

        # freeze BERT parameters for the first few epochs
        if epoch == config.bert_freeze_epoch + 1:
            for param in bert_params:
                param.requires_grad_(True)
            model = SyncBatchNorm.convert_sync_batchnorm(model_local)
            model = DistributedDataParallel(model, device_ids=[device])

        train_pred_moments, train_true_moments, train_losses = train_epoch_bbox_reg(
                model, train_loader, optimizer, loss_con_fn, 
                loss_conf_fn, loss_bbox_reg_fn, epoch, config
            )
        test_pred_moments, test_true_moments = test_epoch_bbox_reg(
            model, test_loader, epoch, config)
        scheduler.step()

        if dist.is_main():
            train_writer.add_scalar(
                "lr/base", optimizer.param_groups[0]["lr"], epoch)
            train_writer.add_scalar(
                "lr/bert", optimizer.param_groups[1]["lr"], epoch)

            for name, value in train_losses.items():
                train_writer.add_scalar(name, value, epoch)
            
            # evaluate train set
            train_recall = calculate_recall(
                train_pred_moments, train_true_moments,
                config.recall_Ns, config.recall_IoUs)
            train_mAPs = calculate_mAPs(train_pred_moments, train_true_moments)
            for name, value in train_recall.items():
                train_writer.add_scalar(f'recall/{name}', value, epoch)
            for name, value in train_mAPs.items():
                train_writer.add_scalar(f'mAP/{name}', value, epoch)

            # evaluate test set
            test_recall = calculate_recall(
                test_pred_moments, test_true_moments,
                config.recall_Ns, config.recall_IoUs)
            test_mAPs = calculate_mAPs(test_pred_moments, test_true_moments)

            for name, value in test_recall.items():
                test_writer.add_scalar(f'recall/{name}', value, epoch)
            for name, value in test_mAPs.items():
                test_writer.add_scalar(f'mAP/{name}', value, epoch)

            # save evaluation results to file
            append_to_json_file(
                os.path.join(config.logdir, "recall.json"),
                {
                    'epoch': epoch,
                    'train': {
                        'recall': train_recall,
                        'mAP': train_mAPs,
                    },
                    'test': {
                        'recall': test_recall,
                        'mAP': test_mAPs,
                    },
                }
            )
            
            ## split mAPs table, too long to print on terminal
            train_mAPs_group_1 = {key: train_mAPs[key] for key in mAP_keys_group_1}
            train_mAPs_group_2 = {key: train_mAPs[key] for key in mAP_keys_group_2}
            test_mAPs_group_1 = {key: test_mAPs[key] for key in mAP_keys_group_1}
            test_mAPs_group_2 = {key: test_mAPs[key] for key in mAP_keys_group_2}
            
            # print to terminal
            print_table(epoch, {"train": train_recall, "test": test_recall})
            print_table(epoch, {"train": train_mAPs_group_1, "test": test_mAPs_group_1})
            print_table(epoch, {"train": train_mAPs_group_2, "test": test_mAPs_group_2})


            state = {
                "model": model_local.state_dict(),
                "optimizer": optimizer.state_dict(),
                "scheduler": scheduler.state_dict(),
            }
            path = os.path.join(config.logdir, f"last.pth")
            torch.save(state, path)
            if epoch % config.save_freq == 0:
                path = os.path.join(config.logdir, f"ckpt_{epoch}.pth")
                torch.save(state, path)
            
            if test_mAPs[config.best_metric] > best_mAPs[config.best_metric]:
                best_recall = test_recall
                best_mAPs = test_mAPs
                path = os.path.join(config.logdir, f"best.pth")
                torch.save(state, path)

            for name, value in best_recall.items():
                test_writer.add_scalar(f'best/{name}', value, epoch)
            for name, value in best_mAPs.items():
                test_writer.add_scalar(f'best/{name}', value, epoch)

            train_writer.flush()
            test_writer.flush()
=======

            # save evaluation results to file
            append_to_json_file(
                os.path.join(config.logdir, "metrics.json"),
                {
                    'epoch': epoch,
                    'train': {
                        'recall': train_recall,
                        'mAP': train_mAPs,
                    },
                    'test': {
                        'recall': test_recall,
                        'mAP': test_mAPs,
                    },
                    'best_test': {
                        'recall': best_recall,
                        'mAP': best_mAPs,
                    }
                }
            )
>>>>>>> 16589e2b
        dist.barrier()

    if dist.is_main():
        train_writer.close()
        test_writer.close()<|MERGE_RESOLUTION|>--- conflicted
+++ resolved
@@ -13,17 +13,8 @@
 
 import src.dist as dist
 from src.evaluation import calculate_recall, calculate_mAPs
-<<<<<<< HEAD
-from src.losses.main import (
-        ScaledIoULoss, ScaledIoUFocalLoss, ContrastiveLoss, ConfidenceLoss, 
-        BboxRegressionLoss
-)
-from src.misc import AttrDict, set_seed, print_table, construct_class
-from src.models.model import MMN, MMN_bbox_reg
-=======
 from src.misc import AttrDict, set_seed, construct_class, print_metrics
 from src.models.main import MMN
->>>>>>> 16589e2b
 from src.utils import (
     nms, scores2ds_to_moments, moments_to_iou2ds, iou2ds_to_iou2d,
     plot_moments_on_iou2d)
@@ -77,13 +68,6 @@
         for batch_idx, scores2d in enumerate(scores2ds.cpu()):
             # nms(pred)
             num_proposals = pred_moments_batch['num_proposals'][batch_idx]
-<<<<<<< HEAD
-            nms_moments = pred_moments_batch["out_moments"][shift_pred: shift_pred + num_proposals] ## [num_props, 2]
-            nms_moments = (nms_moments * config.num_clips).round().long()   # Pred
-
-            if dist.is_main() and sample_idx_count % 100 == 0 and epoch > 0:
-                plot_path = os.path.join(result_path, f"sample_{sample_idx_count}_epoch_{epoch}.jpg")
-=======
             nms_moments = pred_moments_batch["out_moments"][shift: shift + num_proposals]  # [num_proposals, 2]
             nms_moments = (nms_moments * config.num_clips).round().long()
             if info['idx'][batch_idx] % 200 == 0:
@@ -94,7 +78,6 @@
                     f"epoch_{epoch:02d}.jpg")
                 if epoch == 0:
                     os.makedirs(os.path.dirname(plot_path), exist_ok=True)
->>>>>>> 16589e2b
                 plot_moments_on_iou2d(
                     iou2d[batch_idx], scores2d, nms_moments, plot_path)
             shift = shift + num_proposals
@@ -106,14 +89,9 @@
     model: torch.nn.Module,
     loader: torch.utils.data.DataLoader,
     optimizer: torch.optim.Optimizer,
-<<<<<<< HEAD
-    loss_conf_fn: torch.nn.Module,
-    loss_con_fn: torch.nn.Module,
-=======
     loss_iou_fn: torch.nn.Module,
     loss_inter_fn: torch.nn.Module,
     loss_intra_fn: torch.nn.Module,
->>>>>>> 16589e2b
     epoch: int,
     config: AttrDict,
 ):
@@ -135,36 +113,6 @@
         iou2d = iou2ds_to_iou2d(iou2ds, batch['num_targets'])
 
         video_feats, sents_feats, logits2d, scores2ds, mask2d = model(**batch)
-<<<<<<< HEAD
-        loss_iou = loss_conf_fn(logits2d, iou2d, mask2d)
-        if config.contrastive_weight != 0:
-            loss_inter_video, loss_inter_query, loss_intra_video = loss_con_fn(
-                video_feats=video_feats,
-                sents_feats=sents_feats,
-                num_sentences=batch['num_sentences'],
-                num_targets=batch['num_targets'],
-                iou2d=iou2d,
-                iou2ds=iou2ds,
-                mask2d=mask2d,
-            )
-            
-            if epoch < config.intra_start_epoch:
-                loss_contrastive = (loss_inter_video * config.inter_weight + 
-                                    loss_inter_query * config.inter_weight + 
-                                    loss_intra_video * 0)    
-            else:
-                loss_contrastive = (loss_inter_video * config.inter_weight + 
-                                    loss_inter_query * config.inter_weight + 
-                                    loss_intra_video * config.intra_weight)
-            
-            
-        else:
-            loss_inter_video = torch.zeros((), device=device)
-            loss_inter_query = torch.zeros((), device=device)
-            loss_intra_video = torch.zeros((), device=device)
-            loss_contrastive = torch.zeros((), device=device)
-
-=======
         loss_iou, loss_iou_metrics = loss_iou_fn(
             logits2d=logits2d,
             iou2d=iou2d,
@@ -187,7 +135,6 @@
             iou2ds=iou2ds,
             mask2d=mask2d,
         )
->>>>>>> 16589e2b
 
         if epoch < config.contrastive_decay_start:
             loss = \
@@ -260,22 +207,6 @@
     )
 
     # loss functions
-<<<<<<< HEAD
-    loss_conf_fn = ScaledIoULoss(config.min_iou, config.max_iou)
-    ## testing focal loss
-    '''
-    loss_conf_fn = ScaledIoUFocalLoss(
-                        min_iou=config.min_iou,
-                        max_iou=config.max_iou,
-                        scale=10,
-                        alpha=config.alpha,
-                        gamma=config.gamma,
-                    )
-    '''
-    loss_con_fn = ContrastiveLoss(
-        T_v=config.tau_video,
-        T_q=config.tau_query,
-=======
     loss_iou_fn = construct_class(
         config.IoULoss,
         min_iou=config.min_iou,
@@ -296,7 +227,6 @@
         config.IntraContrastiveLoss,
         t=config.intra_t,
         m=config.intra_m,
->>>>>>> 16589e2b
         neg_iou=config.neg_iou,
         pos_topk=config.pos_topk,
         weight=config.intra_weight,
@@ -376,13 +306,8 @@
             model = DistributedDataParallel(model, device_ids=[device])
 
         train_pred_moments, train_true_moments, train_losses = train_epoch(
-<<<<<<< HEAD
-            model, train_loader, optimizer, loss_conf_fn, loss_con_fn, epoch,
-            config)
-=======
             model, train_loader, optimizer,
             loss_iou_fn, loss_inter_fn, loss_intra_fn, epoch, config)
->>>>>>> 16589e2b
         test_pred_moments, test_true_moments = test_epoch(
             model, test_loader, epoch, config)
         scheduler.step()
@@ -450,458 +375,6 @@
             # flush to disk
             train_writer.flush()
             test_writer.flush()
-<<<<<<< HEAD
-        dist.barrier()
-
-    if dist.is_main():
-        train_writer.close()
-        test_writer.close()
-
-
-def test_epoch_bbox_reg(
-    model: torch.nn.Module,
-    loader: torch.utils.data.DataLoader,
-    epoch: int,
-    config: AttrDict,
-):
-    device = dist.get_device()
-    model.eval()
-    pred_moments = []
-    true_moments = []
-    ## sample idx count
-    sample_idx_count = 0
-    for batch, _ in tqdm(loader, ncols=0, leave=False, desc="Inferencing"):
-        batch = {key: value.to(device) for key, value in batch.items()}
-
-        with torch.no_grad():
-            (video_feats, sents_feats, logits2d, 
-            scores2ds, mask2d, bbox, 
-            start_offset, end_offset, scores1ds) = model(**batch)
-            
-        # ## out_moments is default proposal moments
-        # out_moments, out_scores1ds = scores2ds_to_moments(scores2ds, mask2d) ## out_moments: [S, P, 2]
-        
-        # ## add bbox_offset: [S, 2, N, N] to out_moments: [S, P, 2]
-        # S, N, _ = scores2ds.shape
-        # bbox_offset_1ds = bbox_offset.masked_select(mask2d).view(S, 2, -1)  # [S, 2, P]
-        # bbox_offset_1ds = bbox_offset_1ds.permute(0, 2, 1)                  # [S, P, 2]
-        # out_moments = out_moments + bbox_offset_1ds.tanh() * 1/N            # [S, P, 2]
-        # out_moments = out_moments + bbox_offset_1ds.tanh()                  # [S, P, 2]
-
-        # ## clamp start and end
-        # out_moments = torch.clamp(out_moments, min=0, max=1)                # [S, P, 2]
-        
-        pred_moments_batch = nms(bbox, scores1ds, config.nms_threshold)
-        pred_moments_batch = dist.gather_dict(pred_moments_batch, to_cpu=True)
-        pred_moments.append(pred_moments_batch)
-        
-        ## GT
-        true_moments_batch = {
-            'tgt_moments': batch['tgt_moments'],
-            'num_targets': batch['num_targets'],
-        }
-        true_moments_batch = dist.gather_dict(true_moments_batch, to_cpu=True)
-        true_moments.append(true_moments_batch)
-
-        iou2ds = moments_to_iou2ds(batch['tgt_moments'], config.num_clips)       # [M, N, N]
-        iou2d = iou2ds_to_iou2d(iou2ds, batch['num_targets'])                    # [S, N, N], separate to combined  
-
-        ## ploting batch
-        result_path = os.path.join(config.logdir, config.result_plot_path)       # logs/xxx/result_plot/
-        shift_gt = 0
-        shift_pred = 0
-        ## scores2ds: [S, N, N]
-        for batch_idx, (scores2d, gt_iou2d) in enumerate(zip(scores2ds.cpu(), iou2d.cpu())):
-            ## Gt
-            num_gt_targets = batch['num_targets'][batch_idx]
-            ## nms(pred)
-            num_proposals = pred_moments_batch['num_proposals'][batch_idx]
-            nms_moments = pred_moments_batch["out_moments"][shift_pred: shift_pred + num_proposals] ## [num_props, 2]
-            nms_moments = (nms_moments * config.num_clips).round().long()   # Pred
-
-            if dist.is_main() and sample_idx_count % 200 == 0 and epoch > 0:
-                plot_path = os.path.join(result_path, f"sample_{sample_idx_count}_epoch_{epoch}.jpg")
-                plot_moments_on_iou2d(gt_iou2d, scores2d, nms_moments, plot_path)
-
-            shift_gt = shift_gt + num_gt_targets
-            shift_pred = shift_pred + num_proposals
-            sample_idx_count += dist.get_world_size()
-
-
-    return pred_moments, true_moments
-
-
-def train_epoch_bbox_reg(
-    model: torch.nn.Module,
-    loader: torch.utils.data.DataLoader,
-    optimizer: torch.optim.Optimizer,
-    loss_con_fn: torch.nn.Module,
-    loss_conf_fn: torch.nn.Module,
-    loss_bbox_reg_fn: torch.nn.Module,
-    epoch: int,
-    config: AttrDict,
-):
-    device = dist.get_device()
-    model.train()
-    pbar = tqdm(        # progress bar for each epoch
-        loader,         # length is determined by the number of batches
-        ncols=0,        # disable bar, only show percentage
-        leave=False,    # when the loop is finished, the bar will be removed
-        disable=not dist.is_main(),
-        desc=f"Epoch {epoch}",
-    )
-    losses = defaultdict(list)
-    pred_moments = []
-    true_moments = []
-    for batch, _ in pbar:
-        batch = {key: value.to(device) for key, value in batch.items()}
-        #iou2ds = moments_to_iou2ds(batch['tgt_moments'], config.num_clips) # [M, N, N] for each target
-        iou2ds = moments_to_rescaled_iou2ds(batch['tgt_moments'], config.num_clips) # [M, N, N] for each target
-        iou2d = iou2ds_to_iou2d(iou2ds, batch['num_targets']) # [S, N, N] for each sentence
-
-        ## error
-        (video_feats, sents_feats, logits2d, 
-         scores2ds, mask2d, bbox, 
-         start_offset, end_offset, scores1ds) = model(**batch)
-        
-        ## nms
-        ## out_moments.clone().detach() create a copy of out_moments that doesn't require grads
-        pred_moments_batch = nms(bbox.clone().detach(), scores1ds, config.nms_threshold)
-        pred_moments_batch = dist.gather_dict(pred_moments_batch, to_cpu=True)
-        pred_moments.append(pred_moments_batch)
-
-        true_moments_batch = {
-            'tgt_moments': batch['tgt_moments'],
-            'num_targets': batch['num_targets'],
-        }
-        true_moments_batch = dist.gather_dict(true_moments_batch, to_cpu=True)
-        true_moments.append(true_moments_batch)
-
-        ## testing ScaledIoUFocaLoss with Rescaled IoU
-        ## pass in epoch for curriculum learning
-        if epoch < 6:
-            loss_conf = loss_conf_fn(logits2d, iou2d, mask2d, rescale=False)
-        else:
-            loss_conf = loss_conf_fn(logits2d, iou2d, mask2d, rescale=True)
-            
-        ## bbox regression score
-        loss_bbox_reg = loss_bbox_reg_fn(
-                            start_offset=start_offset,
-                            end_offset=end_offset, 
-                            tgt_moments=batch['tgt_moments'], 
-                            num_targets=batch['num_targets'],
-                            iou2ds=iou2ds,
-                            mask2d=mask2d,
-                        )
-      
-        
-        ## contrastive loss
-        if config.contrastive_weight != 0:
-            loss_inter_video, loss_inter_query, loss_intra_video = loss_con_fn(
-                video_feats=video_feats,
-                sents_feats=sents_feats,
-                num_sentences=batch['num_sentences'],
-                num_targets=batch['num_targets'],
-                iou2d=iou2d,
-                iou2ds=iou2ds,
-                mask2d=mask2d,
-            )
-            
-            if epoch < config.intra_start_epoch:
-                loss_contrastive = (loss_inter_video * config.inter_weight + 
-                                    loss_inter_query * config.inter_weight + 
-                                    loss_intra_video * 0)    
-            else:
-                loss_contrastive = (loss_inter_video * config.inter_weight + 
-                                    loss_inter_query * config.inter_weight + 
-                                    loss_intra_video * config.intra_weight)
-                  
-        else:
-            loss_inter_video = torch.zeros((), device=device)
-            loss_inter_query = torch.zeros((), device=device)
-            loss_intra_video = torch.zeros((), device=device)
-            loss_contrastive = torch.zeros((), device=device)
-
-        loss = 0
-        ## confidence loss
-        loss += loss_conf * config.iou_weight
-        ## bbox regression loss
-        loss += loss_bbox_reg * config.bbox_reg_weight
-        ## contrastive loss
-        if epoch <= config.only_iou_epoch:            
-            loss += loss_contrastive * config.contrastive_weight
-        else:
-            ## scale down cont loss
-            loss += loss_contrastive * config.contrastive_weight * config.cont_weight_step 
-
-        loss.backward()
-        if config.grad_clip > 0:
-            clip_grad_norm_(model.parameters(), config.grad_clip)
-        optimizer.step()
-        optimizer.zero_grad(set_to_none=True)
-
-        # save loss to tensorboard
-        losses['loss/total'].append(loss.cpu())
-        losses['loss/conf'].append(loss_conf.cpu())
-        losses['loss/bbox_reg'].append(loss_bbox_reg.cpu())
-        losses['loss/contrastive'].append(loss_contrastive.cpu())
-        losses['loss/inter_video'].append(loss_inter_video.cpu())
-        losses['loss/inter_query'].append(loss_inter_query.cpu())
-        losses['loss/intra_video'].append(loss_intra_video.cpu())
-        
-        # update progress bar
-        pbar.set_postfix_str(", ".join([
-            f"loss: {loss.item():.2f}",
-            f"conf: {loss_conf.item():.2f}",
-            f"bbox_reg: {loss_bbox_reg.item():.2f}",
-            "[inter]",
-            f"video: {loss_inter_video.item():.2f}",
-            f"query: {loss_inter_query.item():.2f}",
-            "[intra]",
-            f"video: {loss_intra_video.item():.2f}",
-        ]))
-    pbar.close()
-
-    losses = {key: torch.stack(value).mean() for key, value in losses.items()}
-
-    return pred_moments, true_moments, losses
-
-## Bbox regression test
-def training_loop_bbox_reg(config: AttrDict):
-    set_seed(config.seed)
-    device = dist.get_device()
-
-    # train Dataset and DataLoader
-    train_dataset = construct_class(config.TrainDataset)
-    train_sampler = DistributedSampler(train_dataset, shuffle=True, seed=config.seed)
-    train_loader = DataLoader(
-        dataset=train_dataset,
-        batch_size=config.batch_size // dist.get_world_size(),
-        collate_fn=train_dataset.collate_fn,
-        sampler=train_sampler,
-        num_workers=min(torch.get_num_threads(), 8),
-    )
-
-    # test Dataset and DataLoader
-    test_dataset = construct_class(config.TestDataset)
-    test_sampler = DistributedSampler(test_dataset, shuffle=False, seed=config.seed)
-    test_loader = DataLoader(
-        dataset=test_dataset,
-        batch_size=config.test_batch_size // dist.get_world_size(),
-        collate_fn=test_dataset.collate_fn,
-        sampler=test_sampler,
-        num_workers=min(torch.get_num_threads(), 8),
-    )
-
-    # loss functions
-    loss_con_fn = ContrastiveLoss(
-        T_v=config.tau_video,
-        T_q=config.tau_query,
-        neg_iou=config.neg_iou,
-        pos_topk=config.pos_topk,
-        margin=config.margin,
-        inter=config.inter,
-        intra=config.intra,
-    )
-    
-    ## iou_threshold is for selecting foreground
-    #loss_conf_fn = ConfidenceLoss(iou_threshold=config.iou_threshold)
-    loss_conf_fn = ScaledIoULoss(config.min_iou, config.max_iou)
-    ## testing Focal loss
-    # loss_conf_fn = ScaledIoUFocalLoss(
-    #                     min_iou=config.min_iou,
-    #                     max_iou=config.max_iou,
-    #                     scale=10,
-    #                     alpha=config.alpha,
-    #                     gamma=config.gamma,
-    #                 )
-    loss_bbox_reg_fn = BboxRegressionLoss(iou_threshold=config.iou_threshold)
-
-    # model
-    model_local = MMN_bbox_reg(
-        num_init_clips=config.num_init_clips,
-        feat1d_in_channel=train_dataset.get_feat_dim(),
-        feat1d_out_channel=config.feat1d_out_channel,
-        feat1d_pool_kernel_size=config.feat1d_pool_kernel_size,
-        feat1d_pool_stride_size=config.num_init_clips // config.num_clips,
-        feat2d_pool_counts=config.feat2d_pool_counts,
-        conv2d_hidden_channel=config.conv2d_hidden_channel,
-        conv2d_kernel_size=config.conv2d_kernel_size,
-        conv2d_num_layers=config.conv2d_num_layers,
-        joint_space_size=config.joint_space_size,
-        dual_space=config.dual_space,
-    ).to(device)
-    model = SyncBatchNorm.convert_sync_batchnorm(model_local)
-    model = DistributedDataParallel(
-        model, device_ids=[device], find_unused_parameters=True)
-
-    bert_params = []
-    base_params = []
-    for name, params in model.named_parameters():
-        if 'bert' in name:
-            params.requires_grad_(False)
-            bert_params.append(params)
-        else:
-            base_params.append(params)
-
-    # optimizer
-    optimizer = optim.AdamW([
-        {'params': base_params, 'lr': config.base_lr},
-        {'params': bert_params, 'lr': config.bert_lr}
-    ], betas=(0.9, 0.99), weight_decay=1e-5)
-    # scheduler
-    scheduler = optim.lr_scheduler.MultiStepLR(optimizer, config.milestones, config.step_gamma)
-
-    ## mAP metric groups
-    mAP_keys_group_1 = ["avg_mAP", "mAP@0.50", "mAP@0.75", 
-                        "single_avg_mAP", "single_mAP@0.50", "single_mAP@0.75",
-                        "multi_avg_mAP", "multi_mAP@0.50", "multi_mAP@0.75",]
-    mAP_keys_group_2 = ["short_avg_mAP", "short_mAP@0.50", "short_mAP@0.75",
-                        "medium_avg_mAP", "medium_mAP@0.50", "medium_mAP@0.75",
-                        "long_avg_mAP", "long_mAP@0.50", "long_mAP@0.75"]
-    
-    ## create result_plot folder
-    #os.makedirs(config.logdir, exist_ok=False)
-    os.makedirs(config.logdir, exist_ok=True)
-    result_path = os.path.join(config.logdir, config.result_plot_path)
-    #os.makedirs(result_path, exist_ok=False)
-    os.makedirs(result_path, exist_ok=True)
-    test_pred_moments, test_true_moments = test_epoch_bbox_reg(
-                                                model, test_loader, 0, config
-                                            )
-    
-
-    # evaluate test set before training to get initial recall
-    if dist.is_main():
-        json.dump(
-            config,
-            open(os.path.join(config.logdir, 'config.json'), "w"), indent=4)
-        train_writer = SummaryWriter(os.path.join(config.logdir, "train"))
-        test_writer = SummaryWriter(os.path.join(config.logdir, "test"))
-
-        test_recall = calculate_recall(
-            test_pred_moments, test_true_moments,
-            config.recall_Ns, config.recall_IoUs)
-        test_mAPs = calculate_mAPs(test_pred_moments, test_true_moments)
-        for name, value in test_recall.items():
-            test_writer.add_scalar(f'recall/{name}', value, 0)
-        for name, value in test_mAPs.items():
-            test_writer.add_scalar(f'mAP/{name}', value, 0)
-
-        ## split mAPs table, too long to print on terminal
-        test_mAPs_group_1 = {key: test_mAPs[key] for key in mAP_keys_group_1}
-        test_mAPs_group_2 = {key: test_mAPs[key] for key in mAP_keys_group_2}
-        
-        # print to terminal
-        print_table(epoch=0, rows={'test': test_recall})
-        print_table(epoch=0, rows={"test": test_mAPs_group_1})
-        print_table(epoch=0, rows={"test": test_mAPs_group_2})
-        best_recall = test_recall
-        best_mAPs = test_mAPs
-
-    dist.barrier()
-
-    for epoch in range(1, config.epochs + 1):
-        train_sampler.set_epoch(epoch)
-
-        # freeze BERT parameters for the first few epochs
-        if epoch == config.bert_freeze_epoch + 1:
-            for param in bert_params:
-                param.requires_grad_(True)
-            model = SyncBatchNorm.convert_sync_batchnorm(model_local)
-            model = DistributedDataParallel(model, device_ids=[device])
-
-        train_pred_moments, train_true_moments, train_losses = train_epoch_bbox_reg(
-                model, train_loader, optimizer, loss_con_fn, 
-                loss_conf_fn, loss_bbox_reg_fn, epoch, config
-            )
-        test_pred_moments, test_true_moments = test_epoch_bbox_reg(
-            model, test_loader, epoch, config)
-        scheduler.step()
-
-        if dist.is_main():
-            train_writer.add_scalar(
-                "lr/base", optimizer.param_groups[0]["lr"], epoch)
-            train_writer.add_scalar(
-                "lr/bert", optimizer.param_groups[1]["lr"], epoch)
-
-            for name, value in train_losses.items():
-                train_writer.add_scalar(name, value, epoch)
-            
-            # evaluate train set
-            train_recall = calculate_recall(
-                train_pred_moments, train_true_moments,
-                config.recall_Ns, config.recall_IoUs)
-            train_mAPs = calculate_mAPs(train_pred_moments, train_true_moments)
-            for name, value in train_recall.items():
-                train_writer.add_scalar(f'recall/{name}', value, epoch)
-            for name, value in train_mAPs.items():
-                train_writer.add_scalar(f'mAP/{name}', value, epoch)
-
-            # evaluate test set
-            test_recall = calculate_recall(
-                test_pred_moments, test_true_moments,
-                config.recall_Ns, config.recall_IoUs)
-            test_mAPs = calculate_mAPs(test_pred_moments, test_true_moments)
-
-            for name, value in test_recall.items():
-                test_writer.add_scalar(f'recall/{name}', value, epoch)
-            for name, value in test_mAPs.items():
-                test_writer.add_scalar(f'mAP/{name}', value, epoch)
-
-            # save evaluation results to file
-            append_to_json_file(
-                os.path.join(config.logdir, "recall.json"),
-                {
-                    'epoch': epoch,
-                    'train': {
-                        'recall': train_recall,
-                        'mAP': train_mAPs,
-                    },
-                    'test': {
-                        'recall': test_recall,
-                        'mAP': test_mAPs,
-                    },
-                }
-            )
-            
-            ## split mAPs table, too long to print on terminal
-            train_mAPs_group_1 = {key: train_mAPs[key] for key in mAP_keys_group_1}
-            train_mAPs_group_2 = {key: train_mAPs[key] for key in mAP_keys_group_2}
-            test_mAPs_group_1 = {key: test_mAPs[key] for key in mAP_keys_group_1}
-            test_mAPs_group_2 = {key: test_mAPs[key] for key in mAP_keys_group_2}
-            
-            # print to terminal
-            print_table(epoch, {"train": train_recall, "test": test_recall})
-            print_table(epoch, {"train": train_mAPs_group_1, "test": test_mAPs_group_1})
-            print_table(epoch, {"train": train_mAPs_group_2, "test": test_mAPs_group_2})
-
-
-            state = {
-                "model": model_local.state_dict(),
-                "optimizer": optimizer.state_dict(),
-                "scheduler": scheduler.state_dict(),
-            }
-            path = os.path.join(config.logdir, f"last.pth")
-            torch.save(state, path)
-            if epoch % config.save_freq == 0:
-                path = os.path.join(config.logdir, f"ckpt_{epoch}.pth")
-                torch.save(state, path)
-            
-            if test_mAPs[config.best_metric] > best_mAPs[config.best_metric]:
-                best_recall = test_recall
-                best_mAPs = test_mAPs
-                path = os.path.join(config.logdir, f"best.pth")
-                torch.save(state, path)
-
-            for name, value in best_recall.items():
-                test_writer.add_scalar(f'best/{name}', value, epoch)
-            for name, value in best_mAPs.items():
-                test_writer.add_scalar(f'best/{name}', value, epoch)
-
-            train_writer.flush()
-            test_writer.flush()
-=======
 
             # save evaluation results to file
             append_to_json_file(
@@ -922,7 +395,6 @@
                     }
                 }
             )
->>>>>>> 16589e2b
         dist.barrier()
 
     if dist.is_main():
