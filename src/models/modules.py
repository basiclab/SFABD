import torch
import torch.nn as nn
import torch.nn.functional as F
from transformers import DistilBertModel
from transformers import logging
   

class AggregateVideo(nn.Module):
    def __init__(self, tgt_num: int):
        super().__init__()
        self.tgt_num = tgt_num

    def aggregate_feats(
        self,
        video_feats: torch.Tensor,  # [src_num, C]
    ) -> torch.Tensor:              # [tgt_num, C]
        """Aggregate the feature of video into fixed shape."""
        src_num, _ = video_feats.shape
        idxs = torch.arange(0, self.tgt_num + 1) / self.tgt_num * src_num
        idxs = idxs.round().long().clamp(max=src_num - 1)
        feats_bucket = []
        for i in range(self.tgt_num):
            s, e = idxs[i], idxs[i + 1]
            #print(f"s:{s}, e:{e}")
            if s < e:
                feats_bucket.append(video_feats[s:e].mean(dim=0))
            else:
                feats_bucket.append(video_feats[s])
        return torch.stack(feats_bucket)

    def forward(
        self,
        video_feats: torch.Tensor,          # [B, T, C]
        video_masks: torch.Tensor,          # [B, T]
    ) -> torch.Tensor:                      # [B, tgt_num, C]
        out_feats = []
        for i in range(len(video_feats)):
            out_feat = self.aggregate_feats(video_feats[i][video_masks[i]])
            out_feats.append(out_feat)
        out_feats = torch.stack(out_feats)
        return out_feats

class Conv1dPool(nn.Module):
    def __init__(self, in_channel, out_channel, pool_kernel_size, pool_stride_size):
        super().__init__()
        self.model = nn.Sequential(
            nn.Conv1d(in_channel, out_channel, 1, 1),
            nn.ReLU(inplace=True),
            nn.AvgPool1d(pool_kernel_size, pool_stride_size),
        )

    def forward(
        self,
        x: torch.Tensor         # [B, C, NUM_INIT_CLIPS]
    ):
        """
            B: (B)atch size
            C: (C)hannel = JOINT_SPACE_SIZE
            D: (D)imension of prorposal matrix = NUM_CLIPS
        """
        x = self.model(x)       # [B, C, D]
        return x

class SparseMaxPool(nn.Module):
    def __init__(self, counts):
        super().__init__()
        self.counts = counts
        #self.proj = nn.Conv2d(512, 256, 1)

    def forward(self, x):
        B, C, N = x.shape
        mask2d = torch.eye(N, N, device=x.device).bool()
        x2d = x.new_zeros(B, C, N, N)

        stride, offset = 1, 0
        for level, count in enumerate(self.counts):
            if level != 0:
                x = torch.nn.functional.max_pool1d(x, 3, 2)
            for order in range(count):
                if order != 0:
                    x = torch.nn.functional.max_pool1d(x, 2, 1)
                i = range(0, N - offset, stride)
                j = range(offset, N, stride)
                x2d[:, :, i, j] = x
                mask2d[i, j] = 1
                offset += stride
            offset += stride
            stride *= 2
        
<<<<<<< HEAD
        #x2d = self.proj(x2d)
=======
>>>>>>> ad5f10b9
        return x2d, mask2d
        #return x2d, x2d, mask2d

class SparsePropConv(nn.Module):
    def __init__(self, counts, hidden_size):
        super().__init__()
        self.num_scale_layers = counts
        self.hidden_size = hidden_size
        #self.proj = nn.Conv2d(512, 256, 1) # testing
        # torch.nn.init.normal_(self.proj.weight, std=0.2)

        self.convs = nn.ModuleList()
        for layer_idx, layer_count in enumerate(self.num_scale_layers):
            ## first layer
            if layer_idx == 0:
                '''
                self.convs.extend([
                    nn.Sequential(
                        nn.Conv1d(hidden_size, hidden_size, 1, 1),
                        nn.BatchNorm1d(hidden_size),
                        nn.ReLU(),
                    )
                ])
                
                for count in range(1, layer_count):
                    if (count % 2) != 0: ## 1, 3, 5 ...
                        self.convs.extend([nn.MaxPool1d(2, 1)])
                    else: ## 2, 4, 6 ...
                        self.convs.extend([
                            nn.Sequential(
                                nn.Conv1d(hidden_size, hidden_size, 2, 1),
                                nn.BatchNorm1d(hidden_size),
                                nn.ReLU(),
                            )
                        ])
                '''
                '''
                ## maxpool except first input
                for i in range(1, layer_count):
                    self.convs.extend([
                        nn.MaxPool1d(2, 1),
                    ])

                '''
                self.convs.extend([nn.Sequential(
                    nn.Conv1d(hidden_size, hidden_size, 2, 1),
                    nn.BatchNorm1d(hidden_size),
                    nn.ReLU(),
                ) for _ in range(layer_count-1)])  

            ## other layers 
            else: 
                self.convs.extend([nn.MaxPool1d(3, 2)])
                self.convs.extend([nn.Sequential(
                    nn.Conv1d(hidden_size, hidden_size, 2, 1),
                    nn.BatchNorm1d(hidden_size),
                    nn.ReLU(),
                ) for _ in range(layer_count-1)])            

<<<<<<< HEAD
                '''
                self.convs.extend([
                    nn.Sequential(
                        nn.Conv1d(hidden_size, hidden_size, 3, 2),
                        nn.BatchNorm1d(hidden_size),
                        nn.ReLU(),
                    )
                ])

                for count in range(1, layer_count):
                    if (count % 2) != 0: ## 1, 3, 5 ...
                        self.convs.extend([nn.MaxPool1d(2, 1)])
                    else: ## 2, 4, 6 ...
                        self.convs.extend([
                            nn.Sequential(
                                nn.Conv1d(hidden_size, hidden_size, 2, 1),
                                nn.BatchNorm1d(hidden_size),
                                nn.ReLU(),
                            )
                        ])
               '''
=======
class SparsePropConv(nn.Module):
    def __init__(self, counts, hidden_size):
        super().__init__()
        self.num_scale_layers = counts
        self.hidden_size = hidden_size
        # torch.nn.init.normal_(self.proj.weight, std=0.2)

        self.convs = nn.ModuleList()
        for layer_idx, layer_count in enumerate(self.num_scale_layers):
            ## first layer
            if layer_idx == 0:
                self.convs.extend([nn.Sequential(
                    nn.Conv1d(hidden_size, hidden_size, 2, 1),
                    nn.BatchNorm1d(hidden_size),
                    nn.ReLU(),
                ) for _ in range(layer_count-1)])  

            ## other layers 
            else: 
                self.convs.extend([nn.MaxPool1d(3, 2)])
                self.convs.extend([nn.Sequential(
                    nn.Conv1d(hidden_size, hidden_size, 2, 1),
                    nn.BatchNorm1d(hidden_size),
                    nn.ReLU(),
                ) for _ in range(layer_count-1)])            
>>>>>>> ad5f10b9
      
    def forward(self, x):
        B, C, N = x.shape
        mask2d = torch.eye(N, N, device=x.device).bool()
        x2d = x.new_zeros(B, C, N, N)

        ## offset: for which diagonal line on 2D map
        ## stride: interval of proposals to put on 2D map    
        accumulate_count = 0
        stride, offset = 1, 0
        for level, count in enumerate(self.num_scale_layers): ## (0, 16),  (1, 8), (1, 8)
            for order in range(count):
<<<<<<< HEAD
                #x = self.convs[accumulate_count](x)
=======
>>>>>>> ad5f10b9
                if accumulate_count != 0:
                    x = self.convs[accumulate_count-1](x)
               
                i = range(0, N - offset, stride)
                j = range(offset, N, stride)
                x2d[:, :, i, j] = x
                mask2d[i, j] = 1
                offset += stride ## offset for diagonal line
                accumulate_count += 1

            offset += stride
            stride *= 2
<<<<<<< HEAD
        
        #x2d = self.proj(x2d)

        return x2d, mask2d
        #return x2d, x2d, mask2d
=======

        return x2d, mask2d
>>>>>>> ad5f10b9

class ProposalConv(nn.Module):
    def __init__(
        self,
        in_channel: int,            # input feature size (512)
        hidden_channel: int,        # hidden feature size (512)
        out_channel: int,           # output feature size (256)
        kernel_size: int,           # kernel size
        num_layers: int,            # number of CNN layers (exclude the projection layers)
        dual_space: bool = False    # whether to use dual feature scpace
    ):
        super(ProposalConv, self).__init__()
        self.kernel_size = kernel_size
        self.dual_space = dual_space

        self.blocks = nn.ModuleList()
        self.paddings = []
        for idx in range(num_layers):
            if idx == 0:
                padding = (kernel_size - 1) * num_layers // 2
                channel = in_channel
            else:
                padding = 0
                channel = hidden_channel
            self.blocks.append(nn.Sequential(
                nn.Conv2d(
                    channel, hidden_channel, kernel_size, padding=padding),
                nn.BatchNorm2d(hidden_channel),
                nn.ReLU(inplace=True),
            ))
            self.paddings.append(padding)

        if dual_space:
            self.proj1 = nn.Conv2d(hidden_channel, out_channel, 1) ## 512 -> 256
            self.proj2 = nn.Conv2d(hidden_channel, out_channel, 1)
        else:
            self.proj = nn.Conv2d(hidden_channel, out_channel, 1)

    def get_masked_weight(self, mask, padding):
        masked_weight = torch.round(F.conv2d(
            mask.float(),
            mask.new_ones(1, 1, self.kernel_size, self.kernel_size).float(),
            padding=padding))
        masked_weight[masked_weight > 0] = 1 / masked_weight[masked_weight > 0]
        mask = masked_weight > 0
        return mask, masked_weight

    def forward(self, input):
        x, mask2d = input
        mask = mask2d.detach().clone().unsqueeze(0).unsqueeze(0)
        for padding, block in zip(self.paddings, self.blocks):
            mask, masked_weight = self.get_masked_weight(mask, padding)
            x = block(x) * masked_weight
            
        if self.dual_space:
            x1 = self.proj1(x)
            x2 = self.proj2(x)
        else:
            x1 = self.proj(x)
            x2 = x1
            
        return x1, x2, mask2d

class LanguageModel(nn.Module):
    def __init__(self, joint_space_size, dual_space=False):
        super().__init__()
        self.dual_space = dual_space

        logging.set_verbosity_error()
        self.bert = DistilBertModel.from_pretrained('distilbert-base-uncased')
        logging.set_verbosity_warning()

        if dual_space:
            self.proj1 = nn.Sequential(
                nn.LayerNorm(768),
                nn.Linear(768, joint_space_size),
            )
            self.proj2 = nn.Sequential(
                nn.LayerNorm(768),
                nn.Linear(768, joint_space_size),
            )
        else:
            self.proj = nn.Sequential(
                nn.LayerNorm(768),
                nn.Linear(768, joint_space_size),
            )

    def forward(
        self,
        sents_tokens: torch.Tensor,                                         # [S, L]
        sents_masks: torch.Tensor,                                          # [S, L]
    ):
        feats = self.bert(sents_tokens, attention_mask=sents_masks)[0]      # [S, L, C]
        feats = (feats * sents_masks.unsqueeze(-1)).sum(dim=1)              # [S, C]
        feats = feats / sents_masks.sum(dim=1, keepdim=True)                # [S, C]

        if self.dual_space:
            feats1 = self.proj1(feats)                                      # [S, C]
            feats2 = self.proj2(feats)                                      # [S, C]
        else:
            feats1 = self.proj(feats)                                       # [S, C]
            feats2 = feats1                                                 # [S, C]
        return feats1, feats2

## Bbox regression
class BboxRegression(nn.Module):
    def __init__(
        self,
        in_channel: int,        # dim of embedding space
    ):
        super().__init__()
<<<<<<< HEAD
        self.offset_predictor = nn.Conv2d(in_channel*2, 2, 1)
=======
        self.offset_predictor = nn.Sequential(
                                    nn.Conv2d(in_channel*2, in_channel, 1),
                                    nn.ReLU(),
                                    nn.Dropout(0.5),
                                    nn.Conv2d(in_channel, 2, 1),
                                )
>>>>>>> ad5f10b9

    def forward(
        self, 
        video_feats,  ## [S, C, N, N] 
        sent_feats,   ## [S, C]
    ):
        N = video_feats.shape[-1]
        S, C = sent_feats.shape
        sent_feats = sent_feats.view(S, C, 1, 1)        ## [S, C, 1, 1]
        sent_feats = sent_feats.expand(-1, -1, N, N)    ## [S, C, N, N]
        ## channel-wise concat
        concated_feats = torch.cat([video_feats, sent_feats], dim=1)  ## [S, C+C, N, N] 
        offset = self.offset_predictor(concated_feats)     ## [S, 2, N, N],  delta_s and delta_e
        
        return offset

     
class ProposalConv_PE(nn.Module):
    def __init__(
        self,
        in_channel: int,            # input feature size
        hidden_channel: int,        # hidden feature size
        out_channel: int,           # output feature size
        kernel_size: int,           # kernel size
        num_layers: int,            # number of CNN layers (exclude the projection layers)
    ):
        super(ProposalConv_PE, self).__init__()
        self.kernel_size = kernel_size

        self.blocks = nn.ModuleList()
        self.paddings = []
        for idx in range(num_layers):
            if idx == 0:
                padding = (kernel_size - 1) * num_layers // 2
                channel = in_channel
            else:
                padding = 0
                channel = hidden_channel
            self.blocks.append(nn.Sequential(
                nn.Conv2d(
                    channel, hidden_channel, kernel_size, padding=padding),
                nn.BatchNorm2d(hidden_channel),
                nn.ReLU(inplace=True),
            ))
            self.paddings.append(padding)

            self.mean_proj = nn.Conv2d(hidden_channel, out_channel, 1)
            self.log_sigma_proj = nn.Conv2d(hidden_channel, out_channel, 1) 
            
            ## init log_sigma_proj to have small weight
            #self.init_uncertainty_module_weight()

    def init_uncertainty_module_weight(self):
        nn.init.xavier_uniform_(self.log_sigma_proj.weight)
        # scale down to prevent too large log_sigma
        self.log_sigma_proj.weight = self.log_sigma_proj.weight * 0.1 
        nn.init.constant_(self.log_sigma_proj.bias, 0)


    def get_masked_weight(self, mask, padding):
        masked_weight = torch.round(F.conv2d(
            mask.float(),
            mask.new_ones(1, 1, self.kernel_size, self.kernel_size).float(),
            padding=padding))
        masked_weight[masked_weight > 0] = 1 / masked_weight[masked_weight > 0]
        mask = masked_weight > 0
        return mask, masked_weight

    def forward(self, input):
        x, mask2d = input
        mask = mask2d.detach().clone().unsqueeze(0).unsqueeze(0)
        for padding, block in zip(self.paddings, self.blocks):
            mask, masked_weight = self.get_masked_weight(mask, padding)
            x = block(x) * masked_weight

            x_mean = self.mean_proj(x)
            x_log_sigma = self.log_sigma_proj(x)

            # clamp log_sigma
            ## log_sigma = 1.15 -> log_variance = 2.3 -> variance = 10
            ## log_sigma = -1.15 -> log_variance = -2.3 -> variance = 0.1
            x_log_sigma = torch.clamp(x_log_sigma, min=-1.15, max=1.15) 

        return x_mean, x_log_sigma, mask2d

class LanguageModel_PE(nn.Module):
    def __init__(self, joint_space_size):
        super().__init__()

        logging.set_verbosity_error()
        self.bert = DistilBertModel.from_pretrained('distilbert-base-uncased')
        logging.set_verbosity_warning()

        self.mean_proj = nn.Sequential(
                nn.LayerNorm(768),
                nn.Linear(768, joint_space_size),
        )

        self.log_sigma_proj = nn.Sequential(
                nn.LayerNorm(768),
                nn.Linear(768, joint_space_size),
        )

        ## init log_sigma_proj to have small weight
        #self.init_uncertainty_module_weight()

    def init_uncertainty_module_weight(self):
        nn.init.xavier_uniform_(self.log_sigma_proj[1].weight)
        # scale down to prevent too large log_sigma
        self.log_sigma_proj.weight = self.log_sigma_proj[1].weight * 0.1 
        nn.init.constant_(self.log_sigma_proj[1].bias, 0)

    def forward(
        self,
        sents_tokens: torch.Tensor,                                         # [S, L]
        sents_masks: torch.Tensor,                                          # [S, L]
    ):
        feats = self.bert(sents_tokens, attention_mask=sents_masks)[0]      # [S, L, C]
        feats = (feats * sents_masks.unsqueeze(-1)).sum(dim=1)              # [S, C]
        feats = feats / sents_masks.sum(dim=1, keepdim=True)                # [S, C]

        mean_feats = self.mean_proj(feats)                                  # [S, C]
        log_sigma_feats = self.log_sigma_proj(feats)                        # [S, C]

        # clamp log_sigma
        ## log_sigma = 1.15 -> log_variance = 2.3 -> variance = 10
        ## log_sigma = -1.15 -> log_variance = -2.3 -> variance = 0.1
        log_sigma_feats = torch.clamp(log_sigma_feats, min=-1.15, max=1.15)
        
        return mean_feats, log_sigma_feats<|MERGE_RESOLUTION|>--- conflicted
+++ resolved
@@ -87,10 +87,6 @@
             offset += stride
             stride *= 2
         
-<<<<<<< HEAD
-        #x2d = self.proj(x2d)
-=======
->>>>>>> ad5f10b9
         return x2d, mask2d
         #return x2d, x2d, mask2d
 
@@ -150,29 +146,6 @@
                     nn.ReLU(),
                 ) for _ in range(layer_count-1)])            
 
-<<<<<<< HEAD
-                '''
-                self.convs.extend([
-                    nn.Sequential(
-                        nn.Conv1d(hidden_size, hidden_size, 3, 2),
-                        nn.BatchNorm1d(hidden_size),
-                        nn.ReLU(),
-                    )
-                ])
-
-                for count in range(1, layer_count):
-                    if (count % 2) != 0: ## 1, 3, 5 ...
-                        self.convs.extend([nn.MaxPool1d(2, 1)])
-                    else: ## 2, 4, 6 ...
-                        self.convs.extend([
-                            nn.Sequential(
-                                nn.Conv1d(hidden_size, hidden_size, 2, 1),
-                                nn.BatchNorm1d(hidden_size),
-                                nn.ReLU(),
-                            )
-                        ])
-               '''
-=======
 class SparsePropConv(nn.Module):
     def __init__(self, counts, hidden_size):
         super().__init__()
@@ -198,7 +171,6 @@
                     nn.BatchNorm1d(hidden_size),
                     nn.ReLU(),
                 ) for _ in range(layer_count-1)])            
->>>>>>> ad5f10b9
       
     def forward(self, x):
         B, C, N = x.shape
@@ -211,10 +183,6 @@
         stride, offset = 1, 0
         for level, count in enumerate(self.num_scale_layers): ## (0, 16),  (1, 8), (1, 8)
             for order in range(count):
-<<<<<<< HEAD
-                #x = self.convs[accumulate_count](x)
-=======
->>>>>>> ad5f10b9
                 if accumulate_count != 0:
                     x = self.convs[accumulate_count-1](x)
                
@@ -227,16 +195,8 @@
 
             offset += stride
             stride *= 2
-<<<<<<< HEAD
-        
-        #x2d = self.proj(x2d)
 
         return x2d, mask2d
-        #return x2d, x2d, mask2d
-=======
-
-        return x2d, mask2d
->>>>>>> ad5f10b9
 
 class ProposalConv(nn.Module):
     def __init__(
@@ -348,16 +308,12 @@
         in_channel: int,        # dim of embedding space
     ):
         super().__init__()
-<<<<<<< HEAD
-        self.offset_predictor = nn.Conv2d(in_channel*2, 2, 1)
-=======
         self.offset_predictor = nn.Sequential(
                                     nn.Conv2d(in_channel*2, in_channel, 1),
                                     nn.ReLU(),
                                     nn.Dropout(0.5),
                                     nn.Conv2d(in_channel, 2, 1),
                                 )
->>>>>>> ad5f10b9
 
     def forward(
         self, 
