import torch
import torch.nn as nn
import torch.nn.functional as F
from transformers import DistilBertModel
from transformers import logging


class AggregateVideo(nn.Module):
    def __init__(self, tgt_num: int):
        super().__init__()
        self.tgt_num = tgt_num

    def aggregate_feats(
        self,
        video_feats: torch.Tensor,  # [src_num, C]
    ) -> torch.Tensor:              # [tgt_num, C]
        """Aggregate the feature of video into fixed shape."""
        src_num, _ = video_feats.shape
        idxs = torch.arange(0, self.tgt_num + 1) / self.tgt_num * src_num
        idxs = idxs.round().long().clamp(max=src_num - 1)
        feats_bucket = []
        for i in range(self.tgt_num):
            s, e = idxs[i], idxs[i + 1]
            # print(f"s:{s}, e:{e}")
            if s < e:
                feats_bucket.append(video_feats[s:e].mean(dim=0))
            else:
                feats_bucket.append(video_feats[s])
        return torch.stack(feats_bucket)

    def forward(
        self,
        video_feats: torch.Tensor,          # [B, T, C]
        video_masks: torch.Tensor,          # [B, T]
    ) -> torch.Tensor:                      # [B, tgt_num, C]
        out_feats = []
        for i in range(len(video_feats)):
            out_feat = self.aggregate_feats(video_feats[i][video_masks[i]])
            out_feats.append(out_feat)
        out_feats = torch.stack(out_feats)
        return out_feats


class Conv1dPool(nn.Module):
    def __init__(self, in_channel, out_channel, pool_kernel_size, pool_stride_size):
        super().__init__()
        self.model = nn.Sequential(
            nn.Conv1d(in_channel, out_channel, 1, 1),
            nn.ReLU(inplace=True),
            nn.AvgPool1d(pool_kernel_size, pool_stride_size),
        )

    def forward(
        self,
        x: torch.Tensor         # [B, C, NUM_INIT_CLIPS]
    ):
        """
            B: (B)atch size
            C: (C)hannel = JOINT_SPACE_SIZE
            D: (D)imension of prorposal matrix = NUM_CLIPS
        """
        x = self.model(x)       # [B, C, D]
        return x


class SparseMaxPool(nn.Module):
    def __init__(self, counts):
        super().__init__()
        self.counts = counts
        # self.proj = nn.Conv2d(512, 256, 1)

    def forward(self, x):
        B, C, N = x.shape
        mask2d = torch.eye(N, N, device=x.device).bool()
        x2d = x.new_zeros(B, C, N, N)

        stride, offset = 1, 0
        for level, count in enumerate(self.counts):
            if level != 0:
                x = torch.nn.functional.max_pool1d(x, 3, 2)
            for order in range(count):
                if order != 0:
                    x = torch.nn.functional.max_pool1d(x, 2, 1)
                i = range(0, N - offset, stride)
                j = range(offset, N, stride)
                x2d[:, :, i, j] = x
                mask2d[i, j] = 1
                offset += stride
            offset += stride
            stride *= 2
<<<<<<< HEAD
        
        return x2d, mask2d
        #return x2d, x2d, mask2d

class SparsePropConv(nn.Module):
    def __init__(self, counts, hidden_size):
        super().__init__()
        self.num_scale_layers = counts
        self.hidden_size = hidden_size
        # torch.nn.init.normal_(self.proj.weight, std=0.2)
        self.convs = nn.ModuleList()
        
        for layer_idx, layer_count in enumerate(self.num_scale_layers):
            ## first layer
            ## no first conv1d
            if layer_idx == 0:
                for order in range(layer_count):
                    if order != 0:
                        if (order % 2) != 0: ## 1, 3, 5 ...
                            # self.convs.extend([nn.MaxPool1d(2, 1)])
                            self.convs.extend([
                                nn.Sequential(
                                    nn.Conv1d(hidden_size, hidden_size, 2, 1),
                                    nn.BatchNorm1d(hidden_size),
                                    nn.ReLU(),
                                )
                            ])
                            
                        else: ## 2, 4, 6 ...
                            # self.convs.extend([
                            #     nn.Sequential(
                            #         nn.Conv1d(hidden_size, hidden_size, 2, 1),
                            #         nn.BatchNorm1d(hidden_size),
                            #         nn.ReLU(),
                            #     )
                            # ])
                            self.convs.extend([nn.MaxPool1d(2, 1)])
            ## with first conv1d
            # if layer_idx == 0:
            #     for order in range(layer_count):
            #         if order == 0:
            #             self.convs.extend([nn.Conv1d(hidden_size, hidden_size, 1, 1)])
            #         else:
            #             if (order % 2) != 0: ## 1, 3, 5 ...
            #                 self.convs.extend([nn.MaxPool1d(2, 1)])
                            
            #             else: ## 2, 4, 6 ...
            #                 self.convs.extend([
            #                     nn.Sequential(
            #                         nn.Conv1d(hidden_size, hidden_size, 2, 1),
            #                         nn.BatchNorm1d(hidden_size),
            #                         nn.ReLU(),
            #                     )
            #                 ])

            ## other layers 
            else: 
                for order in range(layer_count):
                    if order == 0:
                        #self.convs.extend([nn.Conv1d(hidden_size, hidden_size, 3, 2)])
                        self.convs.extend([nn.MaxPool1d(3, 2)])
                    
                    else:    
                        if (order % 2) != 0: ## 1, 3, 5 ...
                            # self.convs.extend([nn.MaxPool1d(2, 1)])
                            self.convs.extend([
                                nn.Sequential(
                                    nn.Conv1d(hidden_size, hidden_size, 2, 1),
                                    nn.BatchNorm1d(hidden_size),
                                    nn.ReLU(),
                                )
                            ])
                        else: ## 2, 4, 6 ...
                            # self.convs.extend([
                            #     nn.Sequential(
                            #         nn.Conv1d(hidden_size, hidden_size, 2, 1),
                            #         nn.BatchNorm1d(hidden_size),
                            #         nn.ReLU(),
                            #     )
                            # ])
                            self.convs.extend([nn.MaxPool1d(2, 1)])
                        
                # self.convs.extend([nn.MaxPool1d(3, 2)])
                # self.convs.extend([nn.Sequential(
                #     nn.Conv1d(hidden_size, hidden_size, 2, 1),
                #     nn.BatchNorm1d(hidden_size),
                #     nn.ReLU(),
                # ) for _ in range(layer_count-1)])            

    def forward(self, x):
        B, C, N = x.shape
        mask2d = torch.eye(N, N, device=x.device).bool()
        x2d = x.new_zeros(B, C, N, N)

        ## offset: for which diagonal line on 2D map
        ## stride: interval of proposals to put on 2D map    
        accumulate_count = 0
        stride, offset = 1, 0
        for level, count in enumerate(self.num_scale_layers): ## (0, 16), (1, 8), (2, 8)
            for order in range(count):
                ## for no initial layer
                if accumulate_count != 0:
                    x = self.convs[accumulate_count-1](x)
                #x = self.convs[accumulate_count](x)               

                i = range(0, N - offset, stride)
                j = range(offset, N, stride)
                x2d[:, :, i, j] = x
                mask2d[i, j] = 1
                offset += stride ## offset for diagonal line
                accumulate_count += 1

            offset += stride
            stride *= 2
=======
>>>>>>> 16589e2b

        return x2d, mask2d


class LanguageModel(nn.Module):
    def __init__(self, joint_space_size, dual_space=False):
        super().__init__()
        self.dual_space = dual_space

        logging.set_verbosity_error()
        self.bert = DistilBertModel.from_pretrained('distilbert-base-uncased')
        logging.set_verbosity_warning()

        if dual_space:
            self.proj1 = nn.Sequential(
                nn.LayerNorm(768),
                nn.Linear(768, joint_space_size),
            )
            self.proj2 = nn.Sequential(
                nn.LayerNorm(768),
                nn.Linear(768, joint_space_size),
            )
        else:
            self.proj = nn.Sequential(
                nn.LayerNorm(768),
                nn.Linear(768, joint_space_size),
            )

    def forward(
        self,
        sents_tokens: torch.Tensor,                                         # [S, L]
        sents_masks: torch.Tensor,                                          # [S, L]
    ):
        feats = self.bert(sents_tokens, attention_mask=sents_masks)[0]      # [S, L, C]
        feats = (feats * sents_masks.unsqueeze(-1)).sum(dim=1)              # [S, C]
        feats = feats / sents_masks.sum(dim=1, keepdim=True)                # [S, C]

        if self.dual_space:
            feats1 = self.proj1(feats)                                      # [S, C]
            feats2 = self.proj2(feats)                                      # [S, C]
        else:
            feats1 = self.proj(feats)                                       # [S, C]
            feats2 = feats1                                                 # [S, C]
<<<<<<< HEAD
        return feats1, feats2

## Bbox regression
class BboxRegression(nn.Module):
    def __init__(
        self,
        in_channel: int,        # dim of embedding space
    ):
        super().__init__()
        # self.bbox_predictor = nn.Sequential(
        #                             nn.Conv2d(in_channel*2, in_channel, 1),
        #                             nn.ReLU(),
        #                             #nn.Dropout(0.5),
        #                             nn.Conv2d(in_channel, 2, 1),
        #                         )

        self.start_offset_head = nn.Sequential(
                                    nn.Conv2d(in_channel*3, in_channel, 1),
                                    nn.ReLU(),
                                    #nn.Dropout(0.5),
                                    nn.Conv2d(in_channel, 1, 1),
                                )

        self.end_offset_head = nn.Sequential(
                                    nn.Conv2d(in_channel*3, in_channel, 1),
                                    nn.ReLU(),
                                    #nn.Dropout(0.5),
                                    nn.Conv2d(in_channel, 1, 1),
                                )


    def forward(
        self, 
        video_feats,  ## [S, C, N, N] 
        sent_feats,   ## [S, C]
    ):
        N = video_feats.shape[-1]
        S, C = sent_feats.shape
        sent_feats = sent_feats.view(S, C, 1, 1)        ## [S, C, 1, 1]
        sent_feats = sent_feats.expand(-1, -1, N, N)    ## [S, C, N, N]
        
        ## TODO: Also consider surrounding clips?
        # index the diagonal proposal features (len=1)
        unit_clips = torch.diagonal(video_feats, offset=0, dim1=-2, dim2=-1)    ## [S, C, N]
        # prepare start extra clips for start offset head
        start_clips = unit_clips.unsqueeze(-1).expand(-1, -1, -1, N)            ## [S, C, N, N]
        zero_pad = torch.zeros([S, C, 1, N], device=video_feats.device)
        start_clips = torch.cat((zero_pad, start_clips), dim=-2)                ## [S, C, 1 + N, N]
        start_clips = start_clips[:, :, :N, :]                                  ## [S, C, N, N]
        
        # prepare end extra clips for start offset head
        end_clips = unit_clips.unsqueeze(-2).expand(-1, -1, N, -1)              ## [S, C, N, N]
        zero_pad = torch.zeros([S, C, N, 1], device=video_feats.device)         
        end_clips = torch.cat((end_clips, zero_pad), dim=-1)                    ## [S, C, N, N + 1]
        end_clips = end_clips[:, :, :, 1:]                                      ## [S, C, N, N]
        
        ## start
        start_concated = torch.cat([video_feats, start_clips, sent_feats], dim=1)
        start_offset = self.start_offset_head(start_concated)                   ## [S, 1, N, N]
        
        ## end 
        end_concated = torch.cat([video_feats, end_clips, sent_feats], dim=1)
        end_offset = self.end_offset_head(end_concated)                         ## [S, 1, N, N]
            
        return start_offset, end_offset
=======
        return feats1, feats2
>>>>>>> 16589e2b
<|MERGE_RESOLUTION|>--- conflicted
+++ resolved
@@ -88,123 +88,6 @@
                 offset += stride
             offset += stride
             stride *= 2
-<<<<<<< HEAD
-        
-        return x2d, mask2d
-        #return x2d, x2d, mask2d
-
-class SparsePropConv(nn.Module):
-    def __init__(self, counts, hidden_size):
-        super().__init__()
-        self.num_scale_layers = counts
-        self.hidden_size = hidden_size
-        # torch.nn.init.normal_(self.proj.weight, std=0.2)
-        self.convs = nn.ModuleList()
-        
-        for layer_idx, layer_count in enumerate(self.num_scale_layers):
-            ## first layer
-            ## no first conv1d
-            if layer_idx == 0:
-                for order in range(layer_count):
-                    if order != 0:
-                        if (order % 2) != 0: ## 1, 3, 5 ...
-                            # self.convs.extend([nn.MaxPool1d(2, 1)])
-                            self.convs.extend([
-                                nn.Sequential(
-                                    nn.Conv1d(hidden_size, hidden_size, 2, 1),
-                                    nn.BatchNorm1d(hidden_size),
-                                    nn.ReLU(),
-                                )
-                            ])
-                            
-                        else: ## 2, 4, 6 ...
-                            # self.convs.extend([
-                            #     nn.Sequential(
-                            #         nn.Conv1d(hidden_size, hidden_size, 2, 1),
-                            #         nn.BatchNorm1d(hidden_size),
-                            #         nn.ReLU(),
-                            #     )
-                            # ])
-                            self.convs.extend([nn.MaxPool1d(2, 1)])
-            ## with first conv1d
-            # if layer_idx == 0:
-            #     for order in range(layer_count):
-            #         if order == 0:
-            #             self.convs.extend([nn.Conv1d(hidden_size, hidden_size, 1, 1)])
-            #         else:
-            #             if (order % 2) != 0: ## 1, 3, 5 ...
-            #                 self.convs.extend([nn.MaxPool1d(2, 1)])
-                            
-            #             else: ## 2, 4, 6 ...
-            #                 self.convs.extend([
-            #                     nn.Sequential(
-            #                         nn.Conv1d(hidden_size, hidden_size, 2, 1),
-            #                         nn.BatchNorm1d(hidden_size),
-            #                         nn.ReLU(),
-            #                     )
-            #                 ])
-
-            ## other layers 
-            else: 
-                for order in range(layer_count):
-                    if order == 0:
-                        #self.convs.extend([nn.Conv1d(hidden_size, hidden_size, 3, 2)])
-                        self.convs.extend([nn.MaxPool1d(3, 2)])
-                    
-                    else:    
-                        if (order % 2) != 0: ## 1, 3, 5 ...
-                            # self.convs.extend([nn.MaxPool1d(2, 1)])
-                            self.convs.extend([
-                                nn.Sequential(
-                                    nn.Conv1d(hidden_size, hidden_size, 2, 1),
-                                    nn.BatchNorm1d(hidden_size),
-                                    nn.ReLU(),
-                                )
-                            ])
-                        else: ## 2, 4, 6 ...
-                            # self.convs.extend([
-                            #     nn.Sequential(
-                            #         nn.Conv1d(hidden_size, hidden_size, 2, 1),
-                            #         nn.BatchNorm1d(hidden_size),
-                            #         nn.ReLU(),
-                            #     )
-                            # ])
-                            self.convs.extend([nn.MaxPool1d(2, 1)])
-                        
-                # self.convs.extend([nn.MaxPool1d(3, 2)])
-                # self.convs.extend([nn.Sequential(
-                #     nn.Conv1d(hidden_size, hidden_size, 2, 1),
-                #     nn.BatchNorm1d(hidden_size),
-                #     nn.ReLU(),
-                # ) for _ in range(layer_count-1)])            
-
-    def forward(self, x):
-        B, C, N = x.shape
-        mask2d = torch.eye(N, N, device=x.device).bool()
-        x2d = x.new_zeros(B, C, N, N)
-
-        ## offset: for which diagonal line on 2D map
-        ## stride: interval of proposals to put on 2D map    
-        accumulate_count = 0
-        stride, offset = 1, 0
-        for level, count in enumerate(self.num_scale_layers): ## (0, 16), (1, 8), (2, 8)
-            for order in range(count):
-                ## for no initial layer
-                if accumulate_count != 0:
-                    x = self.convs[accumulate_count-1](x)
-                #x = self.convs[accumulate_count](x)               
-
-                i = range(0, N - offset, stride)
-                j = range(offset, N, stride)
-                x2d[:, :, i, j] = x
-                mask2d[i, j] = 1
-                offset += stride ## offset for diagonal line
-                accumulate_count += 1
-
-            offset += stride
-            stride *= 2
-=======
->>>>>>> 16589e2b
 
         return x2d, mask2d
 
@@ -248,72 +131,4 @@
         else:
             feats1 = self.proj(feats)                                       # [S, C]
             feats2 = feats1                                                 # [S, C]
-<<<<<<< HEAD
-        return feats1, feats2
-
-## Bbox regression
-class BboxRegression(nn.Module):
-    def __init__(
-        self,
-        in_channel: int,        # dim of embedding space
-    ):
-        super().__init__()
-        # self.bbox_predictor = nn.Sequential(
-        #                             nn.Conv2d(in_channel*2, in_channel, 1),
-        #                             nn.ReLU(),
-        #                             #nn.Dropout(0.5),
-        #                             nn.Conv2d(in_channel, 2, 1),
-        #                         )
-
-        self.start_offset_head = nn.Sequential(
-                                    nn.Conv2d(in_channel*3, in_channel, 1),
-                                    nn.ReLU(),
-                                    #nn.Dropout(0.5),
-                                    nn.Conv2d(in_channel, 1, 1),
-                                )
-
-        self.end_offset_head = nn.Sequential(
-                                    nn.Conv2d(in_channel*3, in_channel, 1),
-                                    nn.ReLU(),
-                                    #nn.Dropout(0.5),
-                                    nn.Conv2d(in_channel, 1, 1),
-                                )
-
-
-    def forward(
-        self, 
-        video_feats,  ## [S, C, N, N] 
-        sent_feats,   ## [S, C]
-    ):
-        N = video_feats.shape[-1]
-        S, C = sent_feats.shape
-        sent_feats = sent_feats.view(S, C, 1, 1)        ## [S, C, 1, 1]
-        sent_feats = sent_feats.expand(-1, -1, N, N)    ## [S, C, N, N]
-        
-        ## TODO: Also consider surrounding clips?
-        # index the diagonal proposal features (len=1)
-        unit_clips = torch.diagonal(video_feats, offset=0, dim1=-2, dim2=-1)    ## [S, C, N]
-        # prepare start extra clips for start offset head
-        start_clips = unit_clips.unsqueeze(-1).expand(-1, -1, -1, N)            ## [S, C, N, N]
-        zero_pad = torch.zeros([S, C, 1, N], device=video_feats.device)
-        start_clips = torch.cat((zero_pad, start_clips), dim=-2)                ## [S, C, 1 + N, N]
-        start_clips = start_clips[:, :, :N, :]                                  ## [S, C, N, N]
-        
-        # prepare end extra clips for start offset head
-        end_clips = unit_clips.unsqueeze(-2).expand(-1, -1, N, -1)              ## [S, C, N, N]
-        zero_pad = torch.zeros([S, C, N, 1], device=video_feats.device)         
-        end_clips = torch.cat((end_clips, zero_pad), dim=-1)                    ## [S, C, N, N + 1]
-        end_clips = end_clips[:, :, :, 1:]                                      ## [S, C, N, N]
-        
-        ## start
-        start_concated = torch.cat([video_feats, start_clips, sent_feats], dim=1)
-        start_offset = self.start_offset_head(start_concated)                   ## [S, 1, N, N]
-        
-        ## end 
-        end_concated = torch.cat([video_feats, end_clips, sent_feats], dim=1)
-        end_offset = self.end_offset_head(end_concated)                         ## [S, 1, N, N]
-            
-        return start_offset, end_offset
-=======
-        return feats1, feats2
->>>>>>> 16589e2b
+        return feats1, feats2