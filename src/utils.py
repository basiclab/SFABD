--- conflicted
+++ resolved
@@ -38,19 +38,11 @@
     ## normalized target len (x% of video_len) * num_grids
     ## how many grids is this target
     target_len = (ed1 - st1) * num_clips                        # [B, 1]
-<<<<<<< HEAD
-    rescale_factor = torch.exp(-target_len + 1.5) + 1           # [B, 1]
-=======
     rescale_factor = torch.exp(-target_len + 0.5) + 1           # [B, 1]
->>>>>>> ad5f10b9
     iou = inter.clamp(min=0) / union                            # [B, P]
     rescaled_iou = rescale_factor * iou                         # [B, P] 
     return rescaled_iou                                         # [B, P]
 
-<<<<<<< HEAD
-=======
-
->>>>>>> ad5f10b9
 def batch_iou(
     moments1: torch.Tensor,                                     # [B, N, 2]
     moments2: torch.Tensor,                                     # [B, M, 2]
@@ -177,8 +169,6 @@
     #assert (iou2d >= 0).all() and (iou2d <= 1).all()
     return iou2d
 
-<<<<<<< HEAD
-=======
 def moments_to_rescaled_iou2ds(
     target_moment: torch.Tensor,                                        # [B, 2]
     num_clips: int,                                                     # N = num_clips
@@ -196,7 +186,6 @@
     #assert (iou2d >= 0).all() and (iou2d <= 1).all()
     return iou2d
 
->>>>>>> ad5f10b9
 ## separate to combined
 def iou2ds_to_iou2d(
     iou2ds: torch.Tensor,       # [M. N, N]
@@ -317,8 +306,6 @@
 
 
 @torch.no_grad()
-<<<<<<< HEAD
-=======
 def plot_iou2d_and_rescaled_iou2d(
     iou2d: torch.Tensor,            ## [N, N]
     rescaled_iou2d: torch.Tensor,   ## [N, N]
@@ -355,7 +342,6 @@
     plt.close(fig)
 
 @torch.no_grad()
->>>>>>> ad5f10b9
 def plot_mask_and_gt(
     iou2d: torch.Tensor,        ## [N, N]
     mask2d: torch.Tensor,       ## [N, N]
@@ -390,10 +376,6 @@
     plt.close(fig)
 
 
-<<<<<<< HEAD
-
-=======
->>>>>>> ad5f10b9
 def l2_normalize(tensor, axis=-1):
     """L2-normalize columns of tensor"""
     return F.normalize(tensor, p=2, dim=axis)
